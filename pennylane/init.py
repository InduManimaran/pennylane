--- conflicted
+++ resolved
@@ -21,11 +21,7 @@
 
 
 def strong_ent_layers_uniform(n_layers, n_wires, low=0, high=2 * pi, seed=None):
-<<<<<<< HEAD
-    r"""Creates an initial parameter array for :func:`~.StronglyEntanglingLayers`, drawn from a uniform
-=======
     r"""Creates a parameter array for :func:`~.StronglyEntanglingLayers`, drawn from a uniform
->>>>>>> 83257ba5
     distribution.
 
     The shape of the parameter array is ``(n_layers, n_wires, 3)`` and each parameter is drawn uniformly at random \
@@ -42,11 +38,7 @@
         seed (int): seed used in sampling the parameters, makes function call deterministic
 
     Returns:
-<<<<<<< HEAD
-        parameter array
-=======
-        array: parameter array
->>>>>>> 83257ba5
+        array: parameter array
     """
     if seed is not None:
         np.random.seed(seed)
@@ -56,11 +48,7 @@
 
 
 def strong_ent_layers_normal(n_layers, n_wires, mean=0, std=0.1, seed=None):
-<<<<<<< HEAD
-    r"""Creates an initial parameter array for :func:`~.StronglyEntanglingLayers`, drawn from a normal
-=======
     r"""Creates a parameter array for :func:`~.StronglyEntanglingLayers`, drawn from a normal
->>>>>>> 83257ba5
     distribution.
 
     The shape of the parameter array is ``(n_layers, n_wires, 3)`` and each parameter is drawn
@@ -77,29 +65,18 @@
         seed (int): seed used in sampling the parameters, makes function call deterministic
 
     Returns:
-<<<<<<< HEAD
-        parameter array
-=======
-        array: parameter array
->>>>>>> 83257ba5
+        array: parameter array
     """
     if seed is not None:
         np.random.seed(seed)
 
     params = np.random.normal(loc=mean, scale=std, size=(n_layers, n_wires, 3))
     return params
-<<<<<<< HEAD
-
-
-def random_layers_uniform(n_layers, n_wires, n_rots=None, low=0, high=2 * pi, seed=None):
-    r"""Creates an initial parameter array for :func:`~.RandomLayers`, drawn from a uniform distribution.
-=======
 
 
 
 def random_layers_uniform(n_layers, n_wires, n_rots=None, low=0, high=2 * pi, seed=None):
     r"""Creates a parameter array for :func:`~.RandomLayers`, drawn from a uniform distribution.
->>>>>>> 83257ba5
 
     The shape of the parameter array is ``(n_layers, n_rots)`` and each parameter is drawn uniformly at random \
     from between ``low`` and ``high``. The parameters define the rotation angles of the randomly \
@@ -116,11 +93,7 @@
         seed (int): seed used in sampling the parameters, makes function call deterministic
 
     Returns:
-<<<<<<< HEAD
-        parameter array
-=======
-        array: parameter array
->>>>>>> 83257ba5
+        array: parameter array
     """
     if seed is not None:
         np.random.seed(seed)
@@ -133,11 +106,7 @@
 
 
 def random_layers_normal(n_layers, n_wires, n_rots=None, mean=0, std=0.1, seed=None):
-<<<<<<< HEAD
-    r"""Creates an initial parameter array for :func:`~.RandomLayers`, drawn from a normal distribution.
-=======
     r"""Creates a parameter array for :func:`~.RandomLayers`, drawn from a normal distribution.
->>>>>>> 83257ba5
 
     The shape of the parameter array is ``(n_layers, n_rots)`` and each parameter is drawn
     from a normal distribution with mean ``mean`` and standard deviation ``std``.
@@ -154,11 +123,7 @@
         seed (int): seed used in sampling the parameters, makes function call deterministic
 
     Returns:
-<<<<<<< HEAD
-        parameter array
-=======
-        array: parameter array
->>>>>>> 83257ba5
+        array: parameter array
     """
     if seed is not None:
         np.random.seed(seed)
@@ -227,11 +192,7 @@
             seed (int): seed used in sampling the parameters, makes function call deterministic
 
         Returns:
-<<<<<<< HEAD
-            parameter array
-=======
-            array: parameter array
->>>>>>> 83257ba5
+            array: parameter array
         """
     if seed is not None:
         np.random.seed(seed)
@@ -258,11 +219,7 @@
             seed (int): seed used in sampling the parameters, makes function call deterministic
 
         Returns:
-<<<<<<< HEAD
-            parameter array
-=======
-            array: parameter array
->>>>>>> 83257ba5
+            array: parameter array
         """
     if seed is not None:
         np.random.seed(seed)
@@ -289,11 +246,7 @@
             seed (int): seed used in sampling the parameters, makes function call deterministic
 
         Returns:
-<<<<<<< HEAD
-            parameter array
-=======
-            array: parameter array
->>>>>>> 83257ba5
+            array: parameter array
         """
     if seed is not None:
         np.random.seed(seed)
@@ -320,11 +273,7 @@
             seed (int): seed used in sampling the parameters, makes function call deterministic
 
         Returns:
-<<<<<<< HEAD
-            parameter array
-=======
-            array: parameter array
->>>>>>> 83257ba5
+            array: parameter array
         """
     if seed is not None:
         np.random.seed(seed)
@@ -351,11 +300,7 @@
             seed (int): seed used in sampling the parameters, makes function call deterministic
 
         Returns:
-<<<<<<< HEAD
-            parameter array
-=======
-            array: parameter array
->>>>>>> 83257ba5
+            array: parameter array
         """
     if seed is not None:
         np.random.seed(seed)
@@ -367,11 +312,7 @@
 def cvqnn_layers_varphi_normal(n_layers, n_wires, mean=0, std=0.1, seed=None):
     r"""Creates a parameter array for the ``varphi`` input to the interferometers of :func:`~.CVNeuralNetLayers`.
 
-<<<<<<< HEAD
-        The parameters are drawn from a uniform distribution.
-=======
         The parameters are drawn from a normal distribution.
->>>>>>> 83257ba5
 
         The shape of the arrays is ``(n_layers, n_wires)``.
 
@@ -385,11 +326,7 @@
             seed (int): seed used in sampling the parameters, makes function call deterministic
 
         Returns:
-<<<<<<< HEAD
-            parameter array
-=======
-            array: parameter array
->>>>>>> 83257ba5
+            array: parameter array
         """
     if seed is not None:
         np.random.seed(seed)
@@ -415,11 +352,7 @@
             seed (int): seed used in sampling the parameters, makes function call deterministic
 
         Returns:
-<<<<<<< HEAD
-            parameter array
-=======
-            array: parameter array
->>>>>>> 83257ba5
+            array: parameter array
         """
     if seed is not None:
         np.random.seed(seed)
@@ -445,11 +378,7 @@
             seed (int): seed used in sampling the parameters, makes function call deterministic
 
         Returns:
-<<<<<<< HEAD
-            parameter array
-=======
-            array: parameter array
->>>>>>> 83257ba5
+            array: parameter array
         """
     if seed is not None:
         np.random.seed(seed)
@@ -475,11 +404,7 @@
             seed (int): seed used in sampling the parameters, makes function call deterministic
 
         Returns:
-<<<<<<< HEAD
-            parameter array
-=======
-            array: parameter array
->>>>>>> 83257ba5
+            array: parameter array
         """
     if seed is not None:
         np.random.seed(seed)
@@ -505,11 +430,7 @@
             seed (int): seed used in sampling the parameters, makes function call deterministic
 
         Returns:
-<<<<<<< HEAD
-            parameter array
-=======
-            array: parameter array
->>>>>>> 83257ba5
+            array: parameter array
         """
     if seed is not None:
         np.random.seed(seed)
@@ -535,11 +456,7 @@
             seed (int): seed used in sampling the parameters, makes function call deterministic
 
         Returns:
-<<<<<<< HEAD
-            parameter array
-=======
-            array: parameter array
->>>>>>> 83257ba5
+            array: parameter array
         """
     if seed is not None:
         np.random.seed(seed)
@@ -565,11 +482,7 @@
             seed (int): seed used in sampling the parameters, makes function call deterministic
 
         Returns:
-<<<<<<< HEAD
-            parameter array
-=======
-            array: parameter array
->>>>>>> 83257ba5
+            array: parameter array
         """
     if seed is not None:
         np.random.seed(seed)
@@ -595,18 +508,13 @@
             seed (int): seed used in sampling the parameters, makes function call deterministic
 
         Returns:
-<<<<<<< HEAD
-            parameter array
-=======
-            array: parameter array
->>>>>>> 83257ba5
+            array: parameter array
         """
     if seed is not None:
         np.random.seed(seed)
 
     phi_a = np.random.uniform(low=low, high=high, size=(n_layers, n_wires))
     return phi_a
-<<<<<<< HEAD
 
 
 def cvqnn_layers_phi_a_normal(n_layers, n_wires, mean=0, std=0.1, seed=None):
@@ -626,7 +534,7 @@
             seed (int): seed used in sampling the parameters, makes function call deterministic
 
         Returns:
-            parameter array
+            array: parameter array
         """
     if seed is not None:
         np.random.seed(seed)
@@ -652,7 +560,7 @@
             seed (int): seed used in sampling the parameters, makes function call deterministic
 
         Returns:
-            parameter array
+            array: parameter array
         """
     if seed is not None:
         np.random.seed(seed)
@@ -678,7 +586,7 @@
             seed (int): seed used in sampling the parameters, makes function call deterministic
 
         Returns:
-            parameter array
+            array: parameter array
         """
     if seed is not None:
         np.random.seed(seed)
@@ -693,94 +601,6 @@
 
     * ``theta`` is the array of beamsplitter transmittivity angles, of size ``(n_wires*(n_wires-1)/2, )``
 
-=======
-
-
-def cvqnn_layers_phi_a_normal(n_layers, n_wires, mean=0, std=0.1, seed=None):
-    r"""Creates a parameter array for the displacement phase ``phi_a`` of :func:`~.CVNeuralNetLayers`.
-
-        The parameters are drawn from a normal distribution.
-
-        The shape of the arrays is ``(n_layers, n_wires)``.
-
-        Args:
-            n_layers (int): number of layers of the CV Neural Net
-            n_wires (int): number of modes of the CV Neural Net
-
-        Keyword Args:
-            mean(float): mean of normal distribution
-            std(float): standard deviation of normal distribution
-            seed (int): seed used in sampling the parameters, makes function call deterministic
-
-        Returns:
-            array: parameter array
-        """
-    if seed is not None:
-        np.random.seed(seed)
-
-    phi_a = np.random.normal(loc=mean, scale=std, size=(n_layers, n_wires))
-    return phi_a
-
-
-def cvqnn_layers_kappa_uniform(n_layers, n_wires, low=0, high=0.1, seed=None):
-    r"""Creates a parameter array for the kerr parameter ``kappa`` of :func:`~.CVNeuralNetLayers`.
-
-        The parameters are drawn from a uniform distribution.
-
-        The shape of the arrays is ``(n_layers, n_wires)``.
-
-        Args:
-            n_layers (int): number of layers of the CV Neural Net
-            n_wires (int): number of modes of the CV Neural Net
-
-        Keyword Args:
-            low (float): minimum value of uniform distribution
-            high (float): maximum value of uniform distribution
-            seed (int): seed used in sampling the parameters, makes function call deterministic
-
-        Returns:
-            array: parameter array
-        """
-    if seed is not None:
-        np.random.seed(seed)
-
-    kappa = np.random.uniform(low=low, high=high, size=(n_layers, n_wires))
-    return kappa
-
-
-def cvqnn_layers_kappa_normal(n_layers, n_wires, mean=0, std=0.1, seed=None):
-    r"""Creates a parameter array for the kerr parameter ``kappa`` of :func:`~.CVNeuralNetLayers`.
-
-        The parameters are drawn from a normal distribution.
-
-        The shape of the arrays is ``(n_layers, n_wires)``.
-
-        Args:
-            n_layers (int): number of layers of the CV Neural Net
-            n_wires (int): number of modes of the CV Neural Net
-
-        Keyword Args:
-            mean(float): mean of normal distribution
-            std(float): standard deviation of normal distribution
-            seed (int): seed used in sampling the parameters, makes function call deterministic
-
-        Returns:
-            array: parameter array
-        """
-    if seed is not None:
-        np.random.seed(seed)
-
-    kappa = np.random.normal(loc=mean, scale=std, size=(n_layers, n_wires))
-    return kappa
-
-
-def interferometer_all(n_wires, seed=None):
-    r"""Creates a list of arrays for the three initial parameters of :func:`Interferometer`, all drawn from a uniform
-    distribution with interval :math:`[0, 2\pi]`.
-
-    * ``theta`` is the array of beamsplitter transmittivity angles, of size ``(n_wires*(n_wires-1)/2, )``
-
->>>>>>> 83257ba5
     * ``phi`` is the array of beamsplitter phases, of size ``(n_wires*(n_wires-1)/2, )``
 
     * ``varphi`` is the array of local angles for the final rotation gates, of size ``(n_wires, )``
@@ -871,11 +691,7 @@
         seed (int): seed used in sampling the parameters, makes function call deterministic
 
     Returns:
-<<<<<<< HEAD
-        parameter array
-=======
-        array: parameter array
->>>>>>> 83257ba5
+        array: parameter array
     """
     if seed is not None:
         np.random.seed(seed)
@@ -924,11 +740,7 @@
         seed (int): seed used in sampling the parameters, makes function call deterministic
 
     Returns:
-<<<<<<< HEAD
-        list of parameter arrays
-=======
-        array: parameter array
->>>>>>> 83257ba5
+        array: parameter array
     """
     if seed is not None:
         np.random.seed(seed)
@@ -953,11 +765,7 @@
         seed (int): seed used in sampling the parameters, makes function call deterministic
 
     Returns:
-<<<<<<< HEAD
-        parameter array
-=======
-        array: parameter array
->>>>>>> 83257ba5
+        array: parameter array
     """
     if seed is not None:
         np.random.seed(seed)

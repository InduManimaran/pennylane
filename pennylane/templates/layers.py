# Copyright 2018 Xanadu Quantum Technologies Inc.

# Licensed under the Apache License, Version 2.0 (the "License");
# you may not use this file except in compliance with the License.
# You may obtain a copy of the License at

#     http://www.apache.org/licenses/LICENSE-2.0

# Unless required by applicable law or agreed to in writing, software
# distributed under the License is distributed on an "AS IS" BASIS,
# WITHOUT WARRANTIES OR CONDITIONS OF ANY KIND, either express or implied.
# See the License for the specific language governing permissions and
# limitations under the License.
r"""
Layers are trainable templates that are typically repeated, using different adjustable parameters in each repetition.
They implement a transformation from a quantum state to another quantum state.
"""
#pylint: disable-msg=too-many-branches,too-many-arguments,protected-access
from pennylane import numpy as np
from pennylane.ops import CNOT, RX, RY, RZ, Rot, Squeezing, Displacement, Kerr
from pennylane.templates.subroutines import Interferometer
from pennylane.templates.utils import (_check_shape, _check_no_variable, _check_wires,
                                       _check_type)


def StronglyEntanglingLayers(weights, wires, repeat=1, ranges=None, imprimitive=CNOT):
    r"""A sequence of layers of type :func:`StronglyEntanglingLayer()`, as specified in
    `arXiv:1804.00633 <https://arxiv.org/abs/1804.00633>`_.

    The first dimension of ``weights`` has to be equal to ``repeat``. The template is applied to
    the qubits specified by the sequence ``wires``.

    Args:
        weights (array[float]): array of weights of shape ``(repeat, len(wires), 3)``
        wires (Sequence[int] or int): int or sequence of qubit indices that the template acts on

    Keyword Args:
        repeat (int): number of layers applied
        ranges (Sequence[int]): sequence determining the range hyperparameter for each subsequent layer
        imprimitive (pennylane.ops.Operation): two-qubit gate to use, defaults to :class:`~pennylane.ops.CNOT`

    Raises:
        QuantumFunctionError if arguments do not have the correct format.
    """
    if ranges is None:
        ranges = [1] * repeat

    #############
    # Input checks
    _check_no_variable([repeat, ranges, imprimitive], ['repeat', 'ranges', 'imprimitive'])
    wires, n_wires = _check_wires(wires)
    _check_shape(weights, (repeat, n_wires, 3))
    _check_type(repeat, int)
    _check_type(ranges, list)
    _check_type(ranges[0], int)
    ###############

    for l in range(repeat):
        StronglyEntanglingLayer(weights[l], r=ranges[l], imprimitive=imprimitive, wires=wires)


def StronglyEntanglingLayer(weights, wires, r=None, imprimitive=None):
    r"""A layer applying rotations on each qubit followed by cascades of 2-qubit entangling gates.

    The 2-qubit or imprimitive gates act on each qubit :math:`i` chronologically. The second qubit
    is determined by :math:`(i+r)\mod n`, where :math:`n` is equal to the number of wires
    and :math:`r` is a layer hyperparameter called the *range*.

    This is an example of two 4-qubit strongly entangling layers (ranges :math:`r=1` and :math:`r=2`, respectively) with
    rotations :math:`R` and CNOTs as imprimitives:

    .. figure:: ../../_static/layer_sec.png
        :align: center
        :width: 60%
        :target: javascript:void(0);

    Args:
        weights (array[float]): array of weights of shape ``(len(wires), 3)``
        wires (Sequence[int]): sequence of qubit indices that the template acts on

    Keyword Args:
        r (int): range of the imprimitive gates of this layer, defaults to 1
        imprimitive (pennylane.ops.Operation): two-qubit gate to use, defaults to :class:`~pennylane.ops.CNOT`

    """

    for i, wire in enumerate(wires):
        Rot(weights[i, 0], weights[i, 1], weights[i, 2], wires=wire)

<<<<<<< HEAD
    num_wires = len(wires)
    if num_wires > 1:
        for i in range(num_wires):
            imprimitive(wires=[wires[i], wires[(i + r) % num_wires]])
=======
    n_wires = len(wires)
    if n_wires > 1:
        for i in range(n_wires):
            imprimitive(wires=[wires[i], wires[(i + r) % n_wires]])
>>>>>>> f6a9b0b6


def RandomLayers(weights, wires, repeat=1, ratio_imprim=0.3, imprimitive=CNOT, n_rots=None, rotations=None, seed=42):
    r"""A sequence of layers of type :func:`RandomLayer()`.

    The imprimitive or two-qubit gate and the rotations are distributed randomly in the circuit,
     and their type can be chosen explicitly.

    See :func:`RandomLayer` for details on the randomised behaviour.

    Args:
        weights (array[float]): array of weights of shape ``(L, k)``,
        wires (Sequence[int]): sequence of qubit indices that the template acts on
        repeat (int): number of layers applied

    Keyword Args:
        repeat (int): number of layers applied
        ratio_imprim (float): value between 0 and 1 that determines the ratio of imprimitive to rotation
            gates (default 0.3)
        imprimitive (pennylane.ops.Operation): two-qubit gate to use, defaults to :class:`~pennylane.ops.CNOT`
        n_rots (int): number of rotations per layer
        rotations (list[pennylane.ops.Operation]): List of Pauli-X, Pauli-Y and/or Pauli-Z gates. The frequency
            determines how often a particular rotation type is used. Defaults to the use of all three
            rotations with equal frequency.
        seed (int): seed to generate random architecture

    Raises:
        QuantumFunctionError if arguments do not have the correct format.
    """
    if rotations is None:
        rotations = [RX, RY, RZ]

    #############
    # Input checks
    hyperparams = [repeat, ratio_imprim, imprimitive, n_rots, rotations, seed]
    hyperparam_names = ['repeat', 'ratio_imprim', 'imprimitive', 'n_rots', 'rotations', 'seed']
    _check_no_variable(hyperparams, hyperparam_names)
    wires, n_wires = _check_wires(wires)
    if n_rots is None:
        n_rots = len(wires)
    _check_shape(inpt=weights, target_shp=(repeat, n_rots))
    _check_type(repeat, int)
    _check_type(ratio_imprim, float)
    _check_type(n_rots, int)
    _check_type(rotations, list)
    _check_type(seed, int)
    ###############

    n_layers = len(weights)
    for l in range(n_layers):
        RandomLayer(weights[l],
                    wires=wires,
                    ratio_imprim=ratio_imprim,
                    imprimitive=imprimitive,
                    n_rots=n_rots,
                    rotations=rotations,
                    seed=seed)


def RandomLayer(weights, wires, ratio_imprim=0.3, imprimitive=None, n_rots=None, rotations=None, seed=None):
    r"""A layer of randomly chosen single qubit rotations and 2-qubit entangling gates, acting
    on randomly chosen qubits.

    The number :math:`k` of single qubit rotations is inferred from the first dimension of ``weights``.

    This is an example of two 4-qubit random layers with four Pauli-y/Pauli-z rotations :math:`R_y, R_z`,
    controlled-Z gates as imprimitives, as well as ``ratio_imprim=0.3``:

    .. figure:: ../../_static/layer_rnd.png
        :align: center
        :width: 60%
        :target: javascript:void(0);

    Args:
        weights (array[float]): array of weights of shape ``(k,)``
        wires (Sequence[int]): sequence of qubit indices that the template acts on

    Keyword Args:
        ratio_imprim (float): value between 0 and 1 that determines the ratio of imprimitive to rotation gates
        imprimitive (pennylane.ops.Operation): two-qubit gate to use
        n_rots (int): number of rotations per layer
        rotations (list[pennylane.ops.Operation]): list of Pauli-X, Pauli-Y and/or Pauli-Z gates
        seed (int): seed to generate random architecture

    Raises:
        QuantumFunctionError if arguments do not have the correct format.
    """
    if rotations is None:
        rotations = [RX, RY, RZ]
    if n_rots is None:
        n_rots = len(wires)

    if seed is not None:
        np.random.seed(seed)

    i = 0
    while i < n_rots:
        if np.random.random() > ratio_imprim:
            gate = np.random.choice(rotations)
            wire = np.random.choice(wires)
            gate(weights[i], wires=wire)
            i += 1
        else:
            on_wires = np.random.permutation(wires)[:2]
            on_wires = list(on_wires)
            imprimitive(wires=on_wires)


def CVNeuralNetLayers(theta_1, phi_1, varphi_1, r, phi_r, theta_2, phi_2, varphi_2, a, phi_a, k, wires, repeat=1):
    r"""A sequence of layers of type :func:`CVNeuralNetLayer()`,
    as specified in `arXiv:1806.06871 <https://arxiv.org/abs/1806.06871>`_.

    The layers act on the :math:`M` modes given in ``wires``,
    and include interferometers of :math:`K=M(M-1)/2` beamsplitters.

    .. note::

       The CV neural network architecture includes :class:`~pennylane.ops.Kerr` operations.
       Make sure to use a suitable device, such as the :code:`strawberryfields.fock`
       device of the `PennyLane-SF <https://github.com/XanaduAI/pennylane-sf>`_ plugin.

    Args:
        theta_1 (array[float]): length :math:`(L, K)` array of transmittivity angles for first interferometer
        phi_1 (array[float]): length :math:`(L, K)` array of phase angles for first interferometer
        varphi_1 (array[float]): length :math:`(L, M)` array of rotation angles to apply after first interferometer
        r (array[float]): length :math:`(L, M)` array of squeezing amounts for :class:`~pennylane.ops.Squeezing`
            operations
        phi_r (array[float]): length :math:`(L, M)` array of squeezing angles for :class:`~pennylane.ops.Squeezing`
            operations
        theta_2 (array[float]): length :math:`(L, K)` array of transmittivity angles for second interferometer
        phi_2 (array[float]): length :math:`(L, K)` array of phase angles for second interferometer
        varphi_2 (array[float]): length :math:`(L, M)` array of rotation angles to apply after second interferometer
        a (array[float]): length :math:`(L, M)` array of displacement magnitudes for
            :class:`~pennylane.ops.Displacement` operations
        phi_a (array[float]): length :math:`(L, M)` array of displacement angles for
            :class:`~pennylane.ops.Displacement` operations
        k (array[float]): length :math:`(L, M)` array of kerr parameters for :class:`~pennylane.ops.Kerr` operations
        wires (Sequence[int]): sequence of mode indices that the template acts on

    Raises:
        QuantumFunctionError if arguments do not have the correct format.
    """

    #############
    # Input checks
    _check_no_variable([repeat], ['repeat'])
    wires, n_wires = _check_wires(wires)
    n_if = n_wires*(n_wires-1)//2
    weights = [theta_1, phi_1, varphi_1, r, phi_r, theta_2, phi_2, varphi_2, a, phi_a, k]
    shps = [(repeat, n_if), (repeat, n_if), (repeat, n_wires), (repeat, n_wires), (repeat, n_wires),
           (repeat, n_if), (repeat, n_if), (repeat, n_wires), (repeat, n_wires), (repeat, n_wires),
           (repeat, n_wires)]
    _check_shape(weights, shps)
    _check_type(repeat, int)
    ###############

    for l in range(repeat):
        CVNeuralNetLayer(theta_1[l], phi_1[l], varphi_1[l], r[l], phi_r[l],
                         theta_2[l], phi_2[l], varphi_2[l], a[l], phi_a[l], k[l], wires=wires)


def CVNeuralNetLayer(theta_1, phi_1, varphi_1, r, phi_r, theta_2, phi_2, varphi_2, a, phi_a, k, wires):
    r"""A layer of interferometers, displacement and squeezing gates mimicking a neural network,
    as well as a Kerr gate nonlinearity.

    The layer acts on the :math:`M` wires modes specified in ``wires``, and includes interferometers
    of :math:`K=M(M-1)/2` beamsplitters.

    This example shows a 4-mode CVNeuralNet layer with squeezing gates :math:`S`, displacement gates :math:`D` and
    Kerr gates :math:`K`. The two big blocks are interferometers of type
    :mod:`pennylane.templates.layers.Interferometer`:

    .. figure:: ../../_static/layer_cvqnn.png
        :align: center
        :width: 60%
        :target: javascript:void(0);

    .. note::

       The CV neural network architecture includes :class:`~pennylane.ops.Kerr` operations.
       Make sure to use a suitable device, such as the :code:`strawberryfields.fock`
       device of the `PennyLane-SF <https://github.com/XanaduAI/pennylane-sf>`_ plugin.

    Args:
        theta_1 (array[float]): length :math:`(K, )` array of transmittivity angles for first interferometer
        phi_1 (array[float]): length :math:`(K, )` array of phase angles for first interferometer
        varphi_1 (array[float]): length :math:`(M, )` array of rotation angles to apply after first interferometer
        r (array[float]): length :math:`(M, )` array of squeezing amounts for
            :class:`~pennylane.ops.Squeezing` operations
        phi_r (array[float]): length :math:`(M, )` array of squeezing angles for
            :class:`~pennylane.ops.Squeezing` operations
        theta_2 (array[float]): length :math:`(K, )` array of transmittivity angles for second interferometer
        phi_2 (array[float]): length :math:`(K, )` array of phase angles for second interferometer
        varphi_2 (array[float]): length :math:`(M, )` array of rotation angles to apply after second interferometer
        a (array[float]): length :math:`(M, )` array of displacement magnitudes for
            :class:`~pennylane.ops.Displacement` operations
        phi_a (array[float]): length :math:`(M, )` array of displacement angles for
            :class:`~pennylane.ops.Displacement` operations
        k (array[float]): length :math:`(M, )` array of kerr parameters for
            :class:`~pennylane.ops.Kerr` operations
        wires (Sequence[int]): sequence of mode indices that the template acts on
    """
    Interferometer(theta=theta_1, phi=phi_1, varphi=varphi_1, wires=wires)
    for i, wire in enumerate(wires):
        Squeezing(r[i], phi_r[i], wires=wire)
    Interferometer(theta=theta_2, phi=phi_2, varphi=varphi_2, wires=wires)
    for i, wire in enumerate(wires):
        Displacement(a[i], phi_a[i], wires=wire)
    for i, wire in enumerate(wires):
        Kerr(k[i], wires=wire)


layers = {"StronglyEntanglingLayers", "RandomLayers", "CVNeuralNetLayers"}

__all__ = list(layers)<|MERGE_RESOLUTION|>--- conflicted
+++ resolved
@@ -87,17 +87,10 @@
     for i, wire in enumerate(wires):
         Rot(weights[i, 0], weights[i, 1], weights[i, 2], wires=wire)
 
-<<<<<<< HEAD
-    num_wires = len(wires)
-    if num_wires > 1:
-        for i in range(num_wires):
-            imprimitive(wires=[wires[i], wires[(i + r) % num_wires]])
-=======
     n_wires = len(wires)
     if n_wires > 1:
         for i in range(n_wires):
             imprimitive(wires=[wires[i], wires[(i + r) % n_wires]])
->>>>>>> f6a9b0b6
 
 
 def RandomLayers(weights, wires, repeat=1, ratio_imprim=0.3, imprimitive=CNOT, n_rots=None, rotations=None, seed=42):

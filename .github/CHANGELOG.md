# Release 0.7.0-dev

### New features since last release
* Added support for applying the inverse of an `Operation` within a circuit.
  [#377](https://github.com/XanaduAI/pennylane/pull/377)

* Added an `OperationRecorder()` context manager, that allows templates
  and quantum functions to be executed while recording events. The
  recorder can be used with and without QNodes as a debugging utility.
  [#388](https://github.com/XanaduAI/pennylane/pull/388)

### Breaking changes

### Improvements

* The `QNode` class is split into a hierarchy of simpler classes.
  [#354](https://github.com/XanaduAI/pennylane/pull/354)
  [#398](https://github.com/XanaduAI/pennylane/pull/398)
<<<<<<< HEAD
=======

* Changes have been made to accomodate the movement of the main function
  in `pytest._internal` in pip<19.3 to `pytest._internal.main`.
  [#404](https://github.com/XanaduAI/pennylane/pull/404)

* Added the templates `BasisStatePreparation` and `MottonenStatePreparation` that use
  gates to prepare a basis state and an arbitrary state respectively.
  [#336](https://github.com/XanaduAI/pennylane/pull/336)
>>>>>>> 41d29481

### Documentation

### Bug fixes

### Contributors

This release contains contributions from (in alphabetical order):

Ville Bergholm, Oluwatobi Ogunbayo, Josh Izaac, Johannes Jakob Meyer

---

# Release 0.6.1

### New features since last release

* Added a `print_applied` method to QNodes, allowing the operation
  and observable queue to be printed as last constructed.
  [#378](https://github.com/XanaduAI/pennylane/pull/378)

### Improvements

* A new `Operator` base class is introduced, which is inherited by both the
  `Observable` class and the `Operation` class.
  [#355](https://github.com/XanaduAI/pennylane/pull/355)

* Removed deprecated `@abstractproperty` decorators
  in `_device.py`.
  [#374](https://github.com/XanaduAI/pennylane/pull/374)

* The `CircuitGraph` class is updated to deal with `Operation` instances directly.
  [#344](https://github.com/XanaduAI/pennylane/pull/344)

* Comprehensive gradient tests have been added for the interfaces.
  [#381](https://github.com/XanaduAI/pennylane/pull/381

### Documentation

* The new restructured documentation has been polished and updated.
  [#387](https://github.com/XanaduAI/pennylane/pull/387)
  [#375](https://github.com/XanaduAI/pennylane/pull/375)
  [#372](https://github.com/XanaduAI/pennylane/pull/372)
  [#370](https://github.com/XanaduAI/pennylane/pull/370)
  [#369](https://github.com/XanaduAI/pennylane/pull/369)
  [#367](https://github.com/XanaduAI/pennylane/pull/367)
  [#364](https://github.com/XanaduAI/pennylane/pull/364)

* Updated the development guides.
  [#382](https://github.com/XanaduAI/pennylane/pull/382)
  [#379](https://github.com/XanaduAI/pennylane/pull/379)

* Added all modules, classes, and functions to the API section
  in the documentation.
  [#373](https://github.com/XanaduAI/pennylane/pull/373)

### Bug fixes

* Replaces the existing `np.linalg.norm` normalization with hand-coded
  normalization, allowing `AmplitudeEmbedding` to be used with differentiable
  parameters. AmplitudeEmbedding tests have been added and improved.
  [#376](https://github.com/XanaduAI/pennylane/pull/376)

### Contributors

This release contains contributions from (in alphabetical order):

Ville Bergholm, Josh Izaac, Nathan Killoran, Maria Schuld, Antal Száva

---

# Release 0.6.0

### New features since last release

* The devices `default.qubit` and `default.gaussian` have a new initialization parameter
  `analytic` that indicates if expectation values and variances should be calculated
  analytically and not be estimated from data.
  [#317](https://github.com/XanaduAI/pennylane/pull/317)

* Added C-SWAP gate to the set of qubit operations
  [#330](https://github.com/XanaduAI/pennylane/pull/330)

* The TensorFlow interface has been renamed from `"tfe"` to `"tf"`, and
  now supports TensorFlow 2.0.
  [#337](https://github.com/XanaduAI/pennylane/pull/337)

* Added the S and T gates to the set of qubit operations.
  [#343](https://github.com/XanaduAI/pennylane/pull/343)

* Tensor observables are now supported within the `expval`,
  `var`, and `sample` functions, by using the `@` operator.
  [#267](https://github.com/XanaduAI/pennylane/pull/267)


### Breaking changes

* The argument `n` specifying the number of samples in the method `Device.sample` was removed.
  Instead, the method will always return `Device.shots` many samples.
  [#317](https://github.com/XanaduAI/pennylane/pull/317)

### Improvements

* The number of shots / random samples used to estimate expectation values and variances, `Device.shots`,
  can now be changed after device creation.
  [#317](https://github.com/XanaduAI/pennylane/pull/317)

* Unified import shortcuts to be under qml in qnode.py
  and test_operation.py
  [#329](https://github.com/XanaduAI/pennylane/pull/329)

* The quantum natural gradient now uses `scipy.linalg.pinvh` which is more efficient for symmetric matrices
  than the previously used `scipy.linalg.pinv`.
  [#331](https://github.com/XanaduAI/pennylane/pull/331)

* The deprecated `qml.expval.Observable` syntax has been removed.
  [#267](https://github.com/XanaduAI/pennylane/pull/267)

* Remainder of the unittest-style tests were ported to pytest.
  [#310](https://github.com/XanaduAI/pennylane/pull/310)

* The `do_queue` argument for operations now only takes effect
  within QNodes. Outside of QNodes, operations can now be instantiated
  without needing to specify `do_queue`.
  [#359](https://github.com/XanaduAI/pennylane/pull/359)

### Documentation

* The docs are rewritten and restructured to contain a code introduction section as well as an API section.
  [#314](https://github.com/XanaduAI/pennylane/pull/275)

* Added Ising model example to the tutorials
  [#319] (https://github.com/XanaduAI/pennylane/pull/319)

* Added tutorial for QAOA on MaxCut problem
  [#328](https://github.com/XanaduAI/pennylane/pull/328)

* Added QGAN flow chart figure to its tutorial
  [#333](https://github.com/XanaduAI/pennylane/pull/333)

* Added missing figures for gallery thumbnails of state-preparation
  and QGAN tutorials
  [#326](https://github.com/XanaduAI/pennylane/pull/326)

* Fixed typos in the state preparation tutorial
  [#321](https://github.com/XanaduAI/pennylane/pull/321)

* Fixed bug in VQE tutorial 3D plots
  [#327](https://github.com/XanaduAI/pennylane/pull/327)

### Bug fixes

* Fixed typo in measurement type error message in qnode.py
  [#341](https://github.com/XanaduAI/pennylane/pull/341)

### Contributors

This release contains contributions from (in alphabetical order):

Shahnawaz Ahmed, Ville Bergholm, Aroosa Ijaz, Josh Izaac, Nathan Killoran, Angus Lowe,
Johannes Jakob Meyer, Maria Schuld, Antal Száva, Roeland Wiersema.

---

# Release 0.5.0

### New features since last release

* Adds a new optimizer, `qml.QNGOptimizer`, which optimizes QNodes using
  quantum natural gradient descent. See https://arxiv.org/abs/1909.02108
  for more details.
  [#295](https://github.com/XanaduAI/pennylane/pull/295)
  [#311](https://github.com/XanaduAI/pennylane/pull/311)

* Adds a new QNode method, `QNode.metric_tensor()`,
  which returns the block-diagonal approximation to the Fubini-Study
  metric tensor evaluated on the attached device.
  [#295](https://github.com/XanaduAI/pennylane/pull/295)

* Sampling support: QNodes can now return a specified number of samples
  from a given observable via the top-level `pennylane.sample()` function.
  To support this on plugin devices, there is a new `Device.sample` method.

  Calculating gradients of QNodes that involve sampling is not possible.
  [#256](https://github.com/XanaduAI/pennylane/pull/256)

* `default.qubit` has been updated to provide support for sampling.
  [#256](https://github.com/XanaduAI/pennylane/pull/256)

* Added controlled rotation gates to PennyLane operations and `default.qubit` plugin.
  [#251](https://github.com/XanaduAI/pennylane/pull/251)

### Breaking changes

* The method `Device.supported` was removed, and replaced with the methods
  `Device.supports_observable` and `Device.supports_operation`.
  Both methods can be called with string arguments (`dev.supports_observable('PauliX')`) and
  class arguments (`dev.supports_observable(qml.PauliX)`).
  [#276](https://github.com/XanaduAI/pennylane/pull/276)

* The following CV observables were renamed to comply with the new Operation/Observable
  scheme: `MeanPhoton` to `NumberOperator`, `Homodyne` to `QuadOperator` and `NumberState` to `FockStateProjector`.
  [#243](https://github.com/XanaduAI/pennylane/pull/254)

### Improvements

* The `AmplitudeEmbedding` function now provides options to normalize and
  pad features to ensure a valid state vector is prepared.
  [#275](https://github.com/XanaduAI/pennylane/pull/275)

* Operations can now optionally specify generators, either as existing PennyLane
  operations, or by providing a NumPy array.
  [#295](https://github.com/XanaduAI/pennylane/pull/295)
  [#313](https://github.com/XanaduAI/pennylane/pull/313)

* Adds a `Device.parameters` property, so that devices can view a dictionary mapping free
  parameters to operation parameters. This will allow plugin devices to take advantage
  of parametric compilation.
  [#283](https://github.com/XanaduAI/pennylane/pull/283)

* Introduces two enumerations: `Any` and `All`, representing any number of wires
  and all wires in the system respectively. They can be imported from
  `pennylane.operation`, and can be used when defining the `Operation.num_wires`
  class attribute of operations.
  [#277](https://github.com/XanaduAI/pennylane/pull/277)

  As part of this change:

  - `All` is equivalent to the integer 0, for backwards compatibility with the
    existing test suite

  - `Any` is equivalent to the integer -1 to allow numeric comparison
    operators to continue working

  - An additional validation is now added to the `Operation` class,
    which will alert the user that an operation with `num_wires = All`
    is being incorrectly.

* The one-qubit rotations in `pennylane.plugins.default_qubit` no longer depend on Scipy's `expm`. Instead
  they are calculated with Euler's formula.
  [#292](https://github.com/XanaduAI/pennylane/pull/292)

* Creates an `ObservableReturnTypes` enumeration class containing `Sample`,
  `Variance` and `Expectation`. These new values can be assigned to the `return_type`
  attribute of an `Observable`.
  [#290](https://github.com/XanaduAI/pennylane/pull/290)

* Changed the signature of the `RandomLayer` and `RandomLayers` templates to have a fixed seed by default.
  [#258](https://github.com/XanaduAI/pennylane/pull/258)

* `setup.py` has been cleaned up, removing the non-working shebang,
  and removing unused imports.
  [#262](https://github.com/XanaduAI/pennylane/pull/262)

### Documentation

* A documentation refactor to simplify the tutorials and
  include Sphinx-Gallery.
  [#291](https://github.com/XanaduAI/pennylane/pull/291)

  - Examples and tutorials previously split across the `examples/`
    and `doc/tutorials/` directories, in a mixture of ReST and Jupyter notebooks,
    have been rewritten as Python scripts with ReST comments in a single location,
    the `examples/` folder.

  - Sphinx-Gallery is used to automatically build and run the tutorials.
    Rendered output is displayed in the Sphinx documentation.

  - Links are provided at the top of every tutorial page for downloading the
    tutorial as an executable python script, downloading the tutorial
    as a Jupyter notebook, or viewing the notebook on GitHub.

  - The tutorials table of contents have been moved to a single quick start page.

* Fixed a typo in `QubitStateVector`.
  [#295](https://github.com/XanaduAI/pennylane/pull/296)

* Fixed a typo in the `default_gaussian.gaussian_state` function.
  [#293](https://github.com/XanaduAI/pennylane/pull/293)

* Fixed a typo in the gradient recipe within the `RX`, `RY`, `RZ`
  operation docstrings.
  [#248](https://github.com/XanaduAI/pennylane/pull/248)

* Fixed a broken link in the tutorial documentation, as a
  result of the `qml.expval.Observable` deprecation.
  [#246](https://github.com/XanaduAI/pennylane/pull/246)

### Bug fixes

* Fixed a bug where a `PolyXP` observable would fail if applied to subsets
  of wires on `default.gaussian`.
  [#277](https://github.com/XanaduAI/pennylane/pull/277)

### Contributors

This release contains contributions from (in alphabetical order):

Simon Cross, Aroosa Ijaz, Josh Izaac, Nathan Killoran, Johannes Jakob Meyer,
Rohit Midha, Nicolás Quesada, Maria Schuld, Antal Száva, Roeland Wiersema.

---

# Release 0.4.0

### New features since last release

* `pennylane.expval()` is now a top-level *function*, and is no longer
  a package of classes. For now, the existing `pennylane.expval.Observable`
  interface continues to work, but will raise a deprecation warning.
  [#232](https://github.com/XanaduAI/pennylane/pull/232)

* Variance support: QNodes can now return the variance of observables,
  via the top-level `pennylane.var()` function. To support this on
  plugin devices, there is a new `Device.var` method.

  The following observables support analytic gradients of variances:

  - All qubit observables (requiring 3 circuit evaluations for involutory
    observables such as `Identity`, `X`, `Y`, `Z`; and 5 circuit evals for
    non-involutary observables, currently only `qml.Hermitian`)

  - First-order CV observables (requiring 5 circuit evaluations)

  Second-order CV observables support numerical variance gradients.

* `pennylane.about()` function added, providing details
  on current PennyLane version, installed plugins, Python,
  platform, and NumPy versions [#186](https://github.com/XanaduAI/pennylane/pull/186)

* Removed the logic that allowed `wires` to be passed as a positional
  argument in quantum operations. This allows us to raise more useful
  error messages for the user if incorrect syntax is used.
  [#188](https://github.com/XanaduAI/pennylane/pull/188)

* Adds support for multi-qubit expectation values of the `pennylane.Hermitian()`
  observable [#192](https://github.com/XanaduAI/pennylane/pull/192)

* Adds support for multi-qubit expectation values in `default.qubit`.
  [#202](https://github.com/XanaduAI/pennylane/pull/202)

* Organize templates into submodules [#195](https://github.com/XanaduAI/pennylane/pull/195).
  This included the following improvements:

  - Distinguish embedding templates from layer templates.

  - New random initialization functions supporting the templates available
    in the new submodule `pennylane.init`.

  - Added a random circuit template (`RandomLayers()`), in which rotations and 2-qubit gates are randomly
    distributed over the wires

  - Add various embedding strategies

### Breaking changes

* The `Device` methods `expectations`, `pre_expval`, and `post_expval` have been
  renamed to `observables`, `pre_measure`, and `post_measure` respectively.
  [#232](https://github.com/XanaduAI/pennylane/pull/232)

### Improvements

* `default.qubit` plugin now uses `np.tensordot` when applying quantum operations
  and evaluating expectations, resulting in significant speedup [#239](https://github.com/XanaduAI/pennylane/pull/239), [#241](https://github.com/XanaduAI/pennylane/pull/241)

* PennyLane now allows division of quantum operation parameters by a constant [#179](https://github.com/XanaduAI/pennylane/pull/179)

* Portions of the test suite are in the process of being ported to pytest.
  Note: this is still a work in progress.

  Ported tests include:

  - `test_ops.py`
  - `test_about.py`
  - `test_classical_gradients.py`
  - `test_observables.py`
  - `test_measure.py`
  - `test_init.py`
  - `test_templates*.py`
  - `test_ops.py`
  - `test_variable.py`
  - `test_qnode.py` (partial)

### Bug fixes

* Fixed a bug in `Device.supported`, which would incorrectly
  mark an operation as supported if it shared a name with an
  observable [#203](https://github.com/XanaduAI/pennylane/pull/203)

* Fixed a bug in `Operation.wires`, by explicitly casting the
  type of each wire to an integer [#206](https://github.com/XanaduAI/pennylane/pull/206)

* Removed code in PennyLane which configured the logger,
  as this would clash with users' configurations
  [#208](https://github.com/XanaduAI/pennylane/pull/208)

* Fixed a bug in `default.qubit`, in which `QubitStateVector` operations
  were accidentally being cast to `np.float` instead of `np.complex`.
  [#211](https://github.com/XanaduAI/pennylane/pull/211)


### Contributors

This release contains contributions from:

Shahnawaz Ahmed, riveSunder, Aroosa Ijaz, Josh Izaac, Nathan Killoran, Maria Schuld.

# Release 0.3.1

### Bug fixes

* Fixed a bug where the interfaces submodule was not correctly being packaged via setup.py

# Release 0.3.0

### New features since last release

* PennyLane now includes a new `interfaces` submodule, which enables QNode integration with additional machine learning libraries.
* Adds support for an experimental PyTorch interface for QNodes
* Adds support for an experimental TensorFlow eager execution interface for QNodes
* Adds a PyTorch+GPU+QPU tutorial to the documentation
* Documentation now includes links and tutorials including the new [PennyLane-Forest](https://github.com/rigetti/pennylane-forest) plugin.

### Improvements

* Printing a QNode object, via `print(qnode)` or in an interactive terminal, now displays more useful information regarding the QNode,
  including the device it runs on, the number of wires, it's interface, and the quantum function it uses:

  ```python
  >>> print(qnode)
  <QNode: device='default.qubit', func=circuit, wires=2, interface=PyTorch>
  ```

### Contributors

This release contains contributions from:

Josh Izaac and Nathan Killoran.


# Release 0.2.0

### New features since last release

* Added the `Identity` expectation value for both CV and qubit models (#135)
* Added the `templates.py` submodule, containing some commonly used QML models to be used as ansatz in QNodes (#133)
* Added the `qml.Interferometer` CV operation (#152)
* Wires are now supported as free QNode parameters (#151)
* Added ability to update stepsizes of the optimizers (#159)

### Improvements

* Removed use of hardcoded values in the optimizers, made them parameters (see #131 and #132)
* Created the new `PlaceholderExpectation`, to be used when both CV and qubit expval modules contain expectations with the same name
* Provide the plugins a way to view the operation queue _before_ applying operations. This allows for on-the-fly modifications of
  the queue, allowing hardware-based plugins to support the full range of qubit expectation values. (#143)
* QNode return values now support _any_ form of sequence, such as lists, sets, etc. (#144)
* CV analytic gradient calculation is now more robust, allowing for operations which may not themselves be differentiated, but have a
  well defined `_heisenberg_rep` method, and so may succeed operations that are analytically differentiable (#152)

### Bug fixes

* Fixed a bug where the variational classifier example was not batching when learning parity (see #128 and #129)
* Fixed an inconsistency where some initial state operations were documented as accepting complex parameters - all operations
  now accept real values (#146)

### Contributors

This release contains contributions from:

Christian Gogolin, Josh Izaac, Nathan Killoran, and Maria Schuld.


# Release 0.1.0

Initial public release.

### Contributors
This release contains contributions from:

Ville Bergholm, Josh Izaac, Maria Schuld, Christian Gogolin, and Nathan Killoran.<|MERGE_RESOLUTION|>--- conflicted
+++ resolved
@@ -16,8 +16,6 @@
 * The `QNode` class is split into a hierarchy of simpler classes.
   [#354](https://github.com/XanaduAI/pennylane/pull/354)
   [#398](https://github.com/XanaduAI/pennylane/pull/398)
-<<<<<<< HEAD
-=======
 
 * Changes have been made to accomodate the movement of the main function
   in `pytest._internal` in pip<19.3 to `pytest._internal.main`.
@@ -26,7 +24,6 @@
 * Added the templates `BasisStatePreparation` and `MottonenStatePreparation` that use
   gates to prepare a basis state and an arbitrary state respectively.
   [#336](https://github.com/XanaduAI/pennylane/pull/336)
->>>>>>> 41d29481
 
 ### Documentation
 

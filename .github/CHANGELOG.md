# Release 0.7.0-dev

### New features since last release

<<<<<<< HEAD
=======
* `StronglyEntanglingLayer` and `RandomLayer` now work with a single wire.
   [#409](https://github.com/XanaduAI/pennylane/pull/409)
   [#413](https://github.com/XanaduAI/pennylane/pull/413)

* Refactored templates integration tests
  [#409](https://github.com/XanaduAI/pennylane/pull/409)

>>>>>>> df41c35a
* Added support for applying the inverse of an `Operation` within a circuit.
  [#377](https://github.com/XanaduAI/pennylane/pull/377)

* Added an `OperationRecorder()` context manager, that allows templates
  and quantum functions to be executed while recording events. The
  recorder can be used with and without QNodes as a debugging utility.
  [#388](https://github.com/XanaduAI/pennylane/pull/388)

* Operations can now specify a decomposition that is used when the desired operation
  is not supported on the target device.
  [#396](https://github.com/XanaduAI/pennylane/pull/396)

### Breaking changes

<<<<<<< HEAD
* Initialization functions now return a single array of weights per function. Utilities for multi-weight templates
  `Interferometer()` and `CVNeuralNetLayers()` are provided.
  [#412](https://github.com/XanaduAI/pennylane/pull/412)
=======
* The single layer templates `RandomLayer()`, `CVNeuralNetLayer()` and `StronglyEntanglingLayer()`
  have been turned into private functions `_random_layer()`, `_cv_neural_net_layer()` and
  `_strongly_entangling_layer()`. Recommended use is now via the corresponding `Layers()` templates.
  [#413](https://github.com/XanaduAI/pennylane/pull/413)
>>>>>>> df41c35a

### Improvements

* Templates integration tests are rewritten - now cover keyword/positional argument passing,
  interfaces and combinations of templates.
  [#409](https://github.com/XanaduAI/pennylane/pull/409)

* State vector preparation operations in the `default.qubit` plugin can now be
  applied to subsets of wires, and are restricted to being the first operation
  in a circuit.
  [#346](https://github.com/XanaduAI/pennylane/pull/346)

* The `QNode` class is split into a hierarchy of simpler classes.
  [#354](https://github.com/XanaduAI/pennylane/pull/354)
  [#398](https://github.com/XanaduAI/pennylane/pull/398)
  [#415](https://github.com/XanaduAI/pennylane/pull/415)
  [#417](https://github.com/XanaduAI/pennylane/pull/417)

* Added the gates U1, U2 and U3 parametrizing arbitrary unitaries on 1, 2 and 3
  qubits and the Toffoli gate to the set of qubit operations.
  [#396](https://github.com/XanaduAI/pennylane/pull/396)

* Changes have been made to accomodate the movement of the main function
  in `pytest._internal` to `pytest._internal.main` in pip 19.3.
  [#404](https://github.com/XanaduAI/pennylane/pull/404)

* Added the templates `BasisStatePreparation` and `MottonenStatePreparation` that use
  gates to prepare a basis state and an arbitrary state respectively.
  [#336](https://github.com/XanaduAI/pennylane/pull/336)

* Added decompositions for `BasisState` and `QubitStateVector` based on state
  preparation templates.
  [#414](https://github.com/XanaduAI/pennylane/pull/414)

### Documentation

### Bug fixes

### Contributors

This release contains contributions from (in alphabetical order):

<<<<<<< HEAD
=======
<<<<<<< HEAD

=======
>>>>>>> master
>>>>>>> df41c35a
Ville Bergholm, Josh Izaac, Angus Lowe, Johannes Jakob Meyer, Oluwatobi Ogunbayo, Maria Schuld


---

# Release 0.6.1

### New features since last release

* Added a `print_applied` method to QNodes, allowing the operation
  and observable queue to be printed as last constructed.
  [#378](https://github.com/XanaduAI/pennylane/pull/378)

### Improvements

* A new `Operator` base class is introduced, which is inherited by both the
  `Observable` class and the `Operation` class.
  [#355](https://github.com/XanaduAI/pennylane/pull/355)

* Removed deprecated `@abstractproperty` decorators
  in `_device.py`.
  [#374](https://github.com/XanaduAI/pennylane/pull/374)

* The `CircuitGraph` class is updated to deal with `Operation` instances directly.
  [#344](https://github.com/XanaduAI/pennylane/pull/344)

* Comprehensive gradient tests have been added for the interfaces.
  [#381](https://github.com/XanaduAI/pennylane/pull/381

### Documentation

* The new restructured documentation has been polished and updated.
  [#387](https://github.com/XanaduAI/pennylane/pull/387)
  [#375](https://github.com/XanaduAI/pennylane/pull/375)
  [#372](https://github.com/XanaduAI/pennylane/pull/372)
  [#370](https://github.com/XanaduAI/pennylane/pull/370)
  [#369](https://github.com/XanaduAI/pennylane/pull/369)
  [#367](https://github.com/XanaduAI/pennylane/pull/367)
  [#364](https://github.com/XanaduAI/pennylane/pull/364)

* Updated the development guides.
  [#382](https://github.com/XanaduAI/pennylane/pull/382)
  [#379](https://github.com/XanaduAI/pennylane/pull/379)

* Added all modules, classes, and functions to the API section
  in the documentation.
  [#373](https://github.com/XanaduAI/pennylane/pull/373)

### Bug fixes

* Replaces the existing `np.linalg.norm` normalization with hand-coded
  normalization, allowing `AmplitudeEmbedding` to be used with differentiable
  parameters. AmplitudeEmbedding tests have been added and improved.
  [#376](https://github.com/XanaduAI/pennylane/pull/376)

### Contributors

This release contains contributions from (in alphabetical order):

Ville Bergholm, Josh Izaac, Nathan Killoran, Maria Schuld, Antal Száva

---

# Release 0.6.0

### New features since last release

* The devices `default.qubit` and `default.gaussian` have a new initialization parameter
  `analytic` that indicates if expectation values and variances should be calculated
  analytically and not be estimated from data.
  [#317](https://github.com/XanaduAI/pennylane/pull/317)

* Added C-SWAP gate to the set of qubit operations
  [#330](https://github.com/XanaduAI/pennylane/pull/330)

* The TensorFlow interface has been renamed from `"tfe"` to `"tf"`, and
  now supports TensorFlow 2.0.
  [#337](https://github.com/XanaduAI/pennylane/pull/337)

* Added the S and T gates to the set of qubit operations.
  [#343](https://github.com/XanaduAI/pennylane/pull/343)

* Tensor observables are now supported within the `expval`,
  `var`, and `sample` functions, by using the `@` operator.
  [#267](https://github.com/XanaduAI/pennylane/pull/267)


### Breaking changes

* The argument `n` specifying the number of samples in the method `Device.sample` was removed.
  Instead, the method will always return `Device.shots` many samples.
  [#317](https://github.com/XanaduAI/pennylane/pull/317)

### Improvements

* The number of shots / random samples used to estimate expectation values and variances, `Device.shots`,
  can now be changed after device creation.
  [#317](https://github.com/XanaduAI/pennylane/pull/317)

* Unified import shortcuts to be under qml in qnode.py
  and test_operation.py
  [#329](https://github.com/XanaduAI/pennylane/pull/329)

* The quantum natural gradient now uses `scipy.linalg.pinvh` which is more efficient for symmetric matrices
  than the previously used `scipy.linalg.pinv`.
  [#331](https://github.com/XanaduAI/pennylane/pull/331)

* The deprecated `qml.expval.Observable` syntax has been removed.
  [#267](https://github.com/XanaduAI/pennylane/pull/267)

* Remainder of the unittest-style tests were ported to pytest.
  [#310](https://github.com/XanaduAI/pennylane/pull/310)

* The `do_queue` argument for operations now only takes effect
  within QNodes. Outside of QNodes, operations can now be instantiated
  without needing to specify `do_queue`.
  [#359](https://github.com/XanaduAI/pennylane/pull/359)

### Documentation

* The docs are rewritten and restructured to contain a code introduction section as well as an API section.
  [#314](https://github.com/XanaduAI/pennylane/pull/275)

* Added Ising model example to the tutorials
  [#319] (https://github.com/XanaduAI/pennylane/pull/319)

* Added tutorial for QAOA on MaxCut problem
  [#328](https://github.com/XanaduAI/pennylane/pull/328)

* Added QGAN flow chart figure to its tutorial
  [#333](https://github.com/XanaduAI/pennylane/pull/333)

* Added missing figures for gallery thumbnails of state-preparation
  and QGAN tutorials
  [#326](https://github.com/XanaduAI/pennylane/pull/326)

* Fixed typos in the state preparation tutorial
  [#321](https://github.com/XanaduAI/pennylane/pull/321)

* Fixed bug in VQE tutorial 3D plots
  [#327](https://github.com/XanaduAI/pennylane/pull/327)

### Bug fixes

* Fixed typo in measurement type error message in qnode.py
  [#341](https://github.com/XanaduAI/pennylane/pull/341)

### Contributors

This release contains contributions from (in alphabetical order):

Shahnawaz Ahmed, Ville Bergholm, Aroosa Ijaz, Josh Izaac, Nathan Killoran, Angus Lowe,
Johannes Jakob Meyer, Maria Schuld, Antal Száva, Roeland Wiersema.

---

# Release 0.5.0

### New features since last release

* Adds a new optimizer, `qml.QNGOptimizer`, which optimizes QNodes using
  quantum natural gradient descent. See https://arxiv.org/abs/1909.02108
  for more details.
  [#295](https://github.com/XanaduAI/pennylane/pull/295)
  [#311](https://github.com/XanaduAI/pennylane/pull/311)

* Adds a new QNode method, `QNode.metric_tensor()`,
  which returns the block-diagonal approximation to the Fubini-Study
  metric tensor evaluated on the attached device.
  [#295](https://github.com/XanaduAI/pennylane/pull/295)

* Sampling support: QNodes can now return a specified number of samples
  from a given observable via the top-level `pennylane.sample()` function.
  To support this on plugin devices, there is a new `Device.sample` method.

  Calculating gradients of QNodes that involve sampling is not possible.
  [#256](https://github.com/XanaduAI/pennylane/pull/256)

* `default.qubit` has been updated to provide support for sampling.
  [#256](https://github.com/XanaduAI/pennylane/pull/256)

* Added controlled rotation gates to PennyLane operations and `default.qubit` plugin.
  [#251](https://github.com/XanaduAI/pennylane/pull/251)

### Breaking changes

* The method `Device.supported` was removed, and replaced with the methods
  `Device.supports_observable` and `Device.supports_operation`.
  Both methods can be called with string arguments (`dev.supports_observable('PauliX')`) and
  class arguments (`dev.supports_observable(qml.PauliX)`).
  [#276](https://github.com/XanaduAI/pennylane/pull/276)

* The following CV observables were renamed to comply with the new Operation/Observable
  scheme: `MeanPhoton` to `NumberOperator`, `Homodyne` to `QuadOperator` and `NumberState` to `FockStateProjector`.
  [#243](https://github.com/XanaduAI/pennylane/pull/254)

### Improvements

* The `AmplitudeEmbedding` function now provides options to normalize and
  pad features to ensure a valid state vector is prepared.
  [#275](https://github.com/XanaduAI/pennylane/pull/275)

* Operations can now optionally specify generators, either as existing PennyLane
  operations, or by providing a NumPy array.
  [#295](https://github.com/XanaduAI/pennylane/pull/295)
  [#313](https://github.com/XanaduAI/pennylane/pull/313)

* Adds a `Device.parameters` property, so that devices can view a dictionary mapping free
  parameters to operation parameters. This will allow plugin devices to take advantage
  of parametric compilation.
  [#283](https://github.com/XanaduAI/pennylane/pull/283)

* Introduces two enumerations: `Any` and `All`, representing any number of wires
  and all wires in the system respectively. They can be imported from
  `pennylane.operation`, and can be used when defining the `Operation.num_wires`
  class attribute of operations.
  [#277](https://github.com/XanaduAI/pennylane/pull/277)

  As part of this change:

  - `All` is equivalent to the integer 0, for backwards compatibility with the
    existing test suite

  - `Any` is equivalent to the integer -1 to allow numeric comparison
    operators to continue working

  - An additional validation is now added to the `Operation` class,
    which will alert the user that an operation with `num_wires = All`
    is being incorrectly.

* The one-qubit rotations in `pennylane.plugins.default_qubit` no longer depend on Scipy's `expm`. Instead
  they are calculated with Euler's formula.
  [#292](https://github.com/XanaduAI/pennylane/pull/292)

* Creates an `ObservableReturnTypes` enumeration class containing `Sample`,
  `Variance` and `Expectation`. These new values can be assigned to the `return_type`
  attribute of an `Observable`.
  [#290](https://github.com/XanaduAI/pennylane/pull/290)

* Changed the signature of the `RandomLayer` and `RandomLayers` templates to have a fixed seed by default.
  [#258](https://github.com/XanaduAI/pennylane/pull/258)

* `setup.py` has been cleaned up, removing the non-working shebang,
  and removing unused imports.
  [#262](https://github.com/XanaduAI/pennylane/pull/262)

### Documentation

* A documentation refactor to simplify the tutorials and
  include Sphinx-Gallery.
  [#291](https://github.com/XanaduAI/pennylane/pull/291)

  - Examples and tutorials previously split across the `examples/`
    and `doc/tutorials/` directories, in a mixture of ReST and Jupyter notebooks,
    have been rewritten as Python scripts with ReST comments in a single location,
    the `examples/` folder.

  - Sphinx-Gallery is used to automatically build and run the tutorials.
    Rendered output is displayed in the Sphinx documentation.

  - Links are provided at the top of every tutorial page for downloading the
    tutorial as an executable python script, downloading the tutorial
    as a Jupyter notebook, or viewing the notebook on GitHub.

  - The tutorials table of contents have been moved to a single quick start page.

* Fixed a typo in `QubitStateVector`.
  [#295](https://github.com/XanaduAI/pennylane/pull/296)

* Fixed a typo in the `default_gaussian.gaussian_state` function.
  [#293](https://github.com/XanaduAI/pennylane/pull/293)

* Fixed a typo in the gradient recipe within the `RX`, `RY`, `RZ`
  operation docstrings.
  [#248](https://github.com/XanaduAI/pennylane/pull/248)

* Fixed a broken link in the tutorial documentation, as a
  result of the `qml.expval.Observable` deprecation.
  [#246](https://github.com/XanaduAI/pennylane/pull/246)

### Bug fixes

* Fixed a bug where a `PolyXP` observable would fail if applied to subsets
  of wires on `default.gaussian`.
  [#277](https://github.com/XanaduAI/pennylane/pull/277)

### Contributors

This release contains contributions from (in alphabetical order):

Simon Cross, Aroosa Ijaz, Josh Izaac, Nathan Killoran, Johannes Jakob Meyer,
Rohit Midha, Nicolás Quesada, Maria Schuld, Antal Száva, Roeland Wiersema.

---

# Release 0.4.0

### New features since last release

* `pennylane.expval()` is now a top-level *function*, and is no longer
  a package of classes. For now, the existing `pennylane.expval.Observable`
  interface continues to work, but will raise a deprecation warning.
  [#232](https://github.com/XanaduAI/pennylane/pull/232)

* Variance support: QNodes can now return the variance of observables,
  via the top-level `pennylane.var()` function. To support this on
  plugin devices, there is a new `Device.var` method.

  The following observables support analytic gradients of variances:

  - All qubit observables (requiring 3 circuit evaluations for involutory
    observables such as `Identity`, `X`, `Y`, `Z`; and 5 circuit evals for
    non-involutary observables, currently only `qml.Hermitian`)

  - First-order CV observables (requiring 5 circuit evaluations)

  Second-order CV observables support numerical variance gradients.

* `pennylane.about()` function added, providing details
  on current PennyLane version, installed plugins, Python,
  platform, and NumPy versions [#186](https://github.com/XanaduAI/pennylane/pull/186)

* Removed the logic that allowed `wires` to be passed as a positional
  argument in quantum operations. This allows us to raise more useful
  error messages for the user if incorrect syntax is used.
  [#188](https://github.com/XanaduAI/pennylane/pull/188)

* Adds support for multi-qubit expectation values of the `pennylane.Hermitian()`
  observable [#192](https://github.com/XanaduAI/pennylane/pull/192)

* Adds support for multi-qubit expectation values in `default.qubit`.
  [#202](https://github.com/XanaduAI/pennylane/pull/202)

* Organize templates into submodules [#195](https://github.com/XanaduAI/pennylane/pull/195).
  This included the following improvements:

  - Distinguish embedding templates from layer templates.

  - New random initialization functions supporting the templates available
    in the new submodule `pennylane.init`.

  - Added a random circuit template (`RandomLayers()`), in which rotations and 2-qubit gates are randomly
    distributed over the wires

  - Add various embedding strategies

### Breaking changes

* The `Device` methods `expectations`, `pre_expval`, and `post_expval` have been
  renamed to `observables`, `pre_measure`, and `post_measure` respectively.
  [#232](https://github.com/XanaduAI/pennylane/pull/232)

### Improvements

* `default.qubit` plugin now uses `np.tensordot` when applying quantum operations
  and evaluating expectations, resulting in significant speedup
  [#239](https://github.com/XanaduAI/pennylane/pull/239),
  [#241](https://github.com/XanaduAI/pennylane/pull/241)

* PennyLane now allows division of quantum operation parameters by a constant
  [#179](https://github.com/XanaduAI/pennylane/pull/179)

* Portions of the test suite are in the process of being ported to pytest.
  Note: this is still a work in progress.

  Ported tests include:

  - `test_ops.py`
  - `test_about.py`
  - `test_classical_gradients.py`
  - `test_observables.py`
  - `test_measure.py`
  - `test_init.py`
  - `test_templates*.py`
  - `test_ops.py`
  - `test_variable.py`
  - `test_qnode.py` (partial)

### Bug fixes

* Fixed a bug in `Device.supported`, which would incorrectly
  mark an operation as supported if it shared a name with an
  observable [#203](https://github.com/XanaduAI/pennylane/pull/203)

* Fixed a bug in `Operation.wires`, by explicitly casting the
  type of each wire to an integer [#206](https://github.com/XanaduAI/pennylane/pull/206)

* Removed code in PennyLane which configured the logger,
  as this would clash with users' configurations
  [#208](https://github.com/XanaduAI/pennylane/pull/208)

* Fixed a bug in `default.qubit`, in which `QubitStateVector` operations
  were accidentally being cast to `np.float` instead of `np.complex`.
  [#211](https://github.com/XanaduAI/pennylane/pull/211)


### Contributors

This release contains contributions from:

Shahnawaz Ahmed, riveSunder, Aroosa Ijaz, Josh Izaac, Nathan Killoran, Maria Schuld.

# Release 0.3.1

### Bug fixes

* Fixed a bug where the interfaces submodule was not correctly being packaged via setup.py

# Release 0.3.0

### New features since last release

* PennyLane now includes a new `interfaces` submodule, which enables QNode integration with additional machine learning libraries.
* Adds support for an experimental PyTorch interface for QNodes
* Adds support for an experimental TensorFlow eager execution interface for QNodes
* Adds a PyTorch+GPU+QPU tutorial to the documentation
* Documentation now includes links and tutorials including the new [PennyLane-Forest](https://github.com/rigetti/pennylane-forest) plugin.

### Improvements

* Printing a QNode object, via `print(qnode)` or in an interactive terminal, now displays more useful information regarding the QNode,
  including the device it runs on, the number of wires, it's interface, and the quantum function it uses:

  ```python
  >>> print(qnode)
  <QNode: device='default.qubit', func=circuit, wires=2, interface=PyTorch>
  ```

### Contributors

This release contains contributions from:

Josh Izaac and Nathan Killoran.


# Release 0.2.0

### New features since last release

* Added the `Identity` expectation value for both CV and qubit models (#135)
* Added the `templates.py` submodule, containing some commonly used QML models to be used as ansatz in QNodes (#133)
* Added the `qml.Interferometer` CV operation (#152)
* Wires are now supported as free QNode parameters (#151)
* Added ability to update stepsizes of the optimizers (#159)

### Improvements

* Removed use of hardcoded values in the optimizers, made them parameters (see #131 and #132)
* Created the new `PlaceholderExpectation`, to be used when both CV and qubit expval modules contain expectations with the same name
* Provide the plugins a way to view the operation queue _before_ applying operations. This allows for on-the-fly modifications of
  the queue, allowing hardware-based plugins to support the full range of qubit expectation values. (#143)
* QNode return values now support _any_ form of sequence, such as lists, sets, etc. (#144)
* CV analytic gradient calculation is now more robust, allowing for operations which may not themselves be differentiated, but have a
  well defined `_heisenberg_rep` method, and so may succeed operations that are analytically differentiable (#152)

### Bug fixes

* Fixed a bug where the variational classifier example was not batching when learning parity (see #128 and #129)
* Fixed an inconsistency where some initial state operations were documented as accepting complex parameters - all operations
  now accept real values (#146)

### Contributors

This release contains contributions from:

Christian Gogolin, Josh Izaac, Nathan Killoran, and Maria Schuld.


# Release 0.1.0

Initial public release.

### Contributors
This release contains contributions from:

Ville Bergholm, Josh Izaac, Maria Schuld, Christian Gogolin, and Nathan Killoran.<|MERGE_RESOLUTION|>--- conflicted
+++ resolved
@@ -2,8 +2,6 @@
 
 ### New features since last release
 
-<<<<<<< HEAD
-=======
 * `StronglyEntanglingLayer` and `RandomLayer` now work with a single wire.
    [#409](https://github.com/XanaduAI/pennylane/pull/409)
    [#413](https://github.com/XanaduAI/pennylane/pull/413)
@@ -11,7 +9,6 @@
 * Refactored templates integration tests
   [#409](https://github.com/XanaduAI/pennylane/pull/409)
 
->>>>>>> df41c35a
 * Added support for applying the inverse of an `Operation` within a circuit.
   [#377](https://github.com/XanaduAI/pennylane/pull/377)
 
@@ -26,16 +23,14 @@
 
 ### Breaking changes
 
-<<<<<<< HEAD
 * Initialization functions now return a single array of weights per function. Utilities for multi-weight templates
   `Interferometer()` and `CVNeuralNetLayers()` are provided.
   [#412](https://github.com/XanaduAI/pennylane/pull/412)
-=======
+
 * The single layer templates `RandomLayer()`, `CVNeuralNetLayer()` and `StronglyEntanglingLayer()`
   have been turned into private functions `_random_layer()`, `_cv_neural_net_layer()` and
   `_strongly_entangling_layer()`. Recommended use is now via the corresponding `Layers()` templates.
   [#413](https://github.com/XanaduAI/pennylane/pull/413)
->>>>>>> df41c35a
 
 ### Improvements
 
@@ -78,13 +73,6 @@
 
 This release contains contributions from (in alphabetical order):
 
-<<<<<<< HEAD
-=======
-<<<<<<< HEAD
-
-=======
->>>>>>> master
->>>>>>> df41c35a
 Ville Bergholm, Josh Izaac, Angus Lowe, Johannes Jakob Meyer, Oluwatobi Ogunbayo, Maria Schuld
 
 

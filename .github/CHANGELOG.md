--- conflicted
+++ resolved
@@ -35,7 +35,6 @@
 
 ### Improvements
 
-<<<<<<< HEAD
 * Templates have a clearer signature with some additional parameters and input checks are
   standarized to work with all interfaces.
   [#XXX](https://github.com/XanaduAI/pennylane/pull/XXX)
@@ -43,12 +42,11 @@
 * Templates integration tests are rewritten - now cover keyword/positional argument passing,
   interfaces and combinations of templates.
   [#409](https://github.com/XanaduAI/pennylane/pull/409)
-=======
+  
 * State vector preparation operations in the `default.qubit` plugin can now be
   applied to subsets of wires, and are restricted to being the first operation
   in a circuit.
   [#346](https://github.com/XanaduAI/pennylane/pull/346)
->>>>>>> 9c4eb722
 
 * The `QNode` class is split into a hierarchy of simpler classes.
   [#354](https://github.com/XanaduAI/pennylane/pull/354)
@@ -80,11 +78,7 @@
 
 This release contains contributions from (in alphabetical order):
 
-<<<<<<< HEAD
-Ville Bergholm, Oluwatobi Ogunbayo, Josh Izaac, Johannes Jakob Meyer, Maria Schuld
-=======
-Ville Bergholm, Josh Izaac, Angus Lowe, Johannes Jakob Meyer, Oluwatobi Ogunbayo
->>>>>>> 9c4eb722
+Ville Bergholm, Josh Izaac, Angus Lowe, Johannes Jakob Meyer, Maria Schuld, Oluwatobi Ogunbayo
 
 ---
 

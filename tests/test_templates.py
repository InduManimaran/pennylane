# Copyright 2018 Xanadu Quantum Technologies Inc.

# Licensed under the Apache License, Version 2.0 (the "License");
# you may not use this file except in compliance with the License.
# You may obtain a copy of the License at

#     http://www.apache.org/licenses/LICENSE-2.0

# Unless required by applicable law or agreed to in writing, software
# distributed under the License is distributed on an "AS IS" BASIS,
# WITHOUT WARRANTIES OR CONDITIONS OF ANY KIND, either express or implied.
# See the License for the specific language governing permissions and
# limitations under the License.
"""
Integration tests for templates, including integration with initialization functions
in :mod:`pennylane.init`, running templates in larger circuits,
combining templates, using positional and keyword arguments, and using different interfaces.

New tests are added as follows:

* When adding a new interface, try to import it and extend the fixture ``interfaces``. Add interface to
  TestGradientIntegration tests.

* When adding a new template, extend the fixtures ``qubit_const`` or ``cv_const`` by a *list* of arguments to the
  template. Note: Even if the template takes only one argument, it has to be wrapped in a list (i.e. [weights]).

<<<<<<< HEAD
* When adding a new parameter initialization function, extend the fixtures ``qubit_func`` or
``cv_func``.

=======
* When adding a new parameter initialization function, extend the fixtures ``qubit_func`` or ``cv_func`` by the
  function.
>>>>>>> 83257ba5
"""
# pylint: disable=protected-access,cell-var-from-loop
import pytest
import numpy as np
import pennylane as qml
from pennylane.templates.layers import Interferometer
from pennylane.templates.layers import (CVNeuralNetLayers,
                                        StronglyEntanglingLayers,
                                        RandomLayers)
from pennylane.templates.embeddings import (AmplitudeEmbedding,
                                            BasisEmbedding,
                                            AngleEmbedding,
                                            SqueezingEmbedding,
                                            DisplacementEmbedding)
from pennylane.init import (strong_ent_layers_uniform,
                            strong_ent_layers_normal,
                            random_layers_uniform,
                            random_layers_normal,
                            cvqnn_layers_all,
                            interferometer_all)


#######################################
# Interfaces

<<<<<<< HEAD
INTERFACES = [('numpy', np.array)]

try:
    import torch
    from torch.autograd import Variable as TorchVariable
    INTERFACES.append(('torch', torch.tensor))
except ImportError as e:
    pass

try:
    import tensorflow as tf

    if tf.__version__[0] == "1":
        import tensorflow.contrib.eager as tfe
        tf.enable_eager_execution()
        TFVariable = tfe.Variable
    else:
        from tensorflow import Variable as TFVariable
    INTERFACES.append(('tf', TFVariable))

=======

interfaces = [('numpy', np.array)]

try:
    import torch
    from torch.autograd import Variable as TorchVariable
    interfaces.append(('torch', torch.tensor))
except ImportError as e:
    pass

try:
    import tensorflow as tf

    if tf.__version__[0] == "1":
        import tensorflow.contrib.eager as tfe
        tf.enable_eager_execution()
        TFVariable = tfe.Variable
    else:
        from tensorflow import Variable as TFVariable
    interfaces.append(('tf', TFVariable))
>>>>>>> 83257ba5
except ImportError as e:
    pass

#########################################
# Templates

<<<<<<< HEAD

# qubit templates & their kwargs + intialization functions & their kwargs
qubit_func = [(StronglyEntanglingLayers, {'repeat': None}, strong_ent_layers_uniform, {'n_layers': None}),
              (StronglyEntanglingLayers, {'repeat': None}, strong_ent_layers_normal, {'n_layers': None}),
              (RandomLayers, {'repeat': None, 'n_rots': 2}, random_layers_uniform, {'n_layers': None, 'n_rots': 2}),
              (RandomLayers, {'repeat': None, 'n_rots': 2}, random_layers_normal, {'n_layers': None, 'n_rots': 2})]

# cv templates & their kwargs + intialization functions & their kwargs
cv_func = [(CVNeuralNetLayers, {'repeat': None}, cvqnn_layers_all, {'n_layers': None}),
           (Interferometer, {}, interferometer_all, {})]

# qubit templates, constant inputs and kwargs
qubit_const = [(StronglyEntanglingLayers, [[[[4.54, 4.79, 2.98], [4.93, 4.11, 5.58]],
                                           [[6.08, 5.94, 0.05], [2.44, 5.07, 0.95]]]], {'repeat': 2}),
               (RandomLayers, [[[0.56, 5.14], [2.21, 4.27]]], {'repeat': 2, 'n_rots': 2}),
               (AngleEmbedding, [[1., 2.]], {})
              ]
qubit_const_kwargs = qubit_const + [(AmplitudeEmbedding, [[1 / 2, 1 / 2, 1 / 2, 1 / 2]], {}),
                                    (BasisEmbedding, [[1, 0]], {})]

# cv templates, constant inputs and keyword argument
cv_const = [(DisplacementEmbedding, [[1., 2.]], {}),
            (SqueezingEmbedding, [[1., 2.]], {}),
            (CVNeuralNetLayers, [[[2.31], [1.22]],
                                 [[3.47], [2.01]],
                                 [[0.93, 1.58], [5.07, 4.82]],
                                 [[0.21,  0.12], [-0.09, 0.04]],
                                 [[4.76, 6.08], [6.09, 6.22]],
                                 [[4.83], [1.70]],
                                 [[4.74], [5.39]],
                                 [[0.88, 0.62], [1.09, 3.02]],
                                 [[-0.01, -0.05], [0.08, -0.19]],
                                 [[1.89, 3.59], [1.49, 3.71]],
                                 [[0.09,  0.03], [-0.14,  0.04]]
                                 ], {'repeat': 2}),
            (Interferometer, [[2.31], [3.49], [0.98, 1.54]], {})
            ]

# qubit templates, constant inputs, kwargs, and ``argnum`` argument of qml.grad
qubit_grad = [(StronglyEntanglingLayers, [[[[4.54, 4.79, 2.98], [4.93, 4.11, 5.58]],
                                           [[6.08, 5.94, 0.05], [2.44, 5.07, 0.95]]]], {'repeat': 2, 'wires': range(2)}, [0]),
              (RandomLayers, [[[0.56, 5.14], [2.21, 4.27]]], {'repeat': 2, 'wires': range(2), 'n_rots': 2}, [0]),
              (AngleEmbedding, [[1., 2.]], {'wires': range(2)}, [0]),
              ]

# cv templates, constant inputs, kwargs, and ``argnum`` argument of qml.grad
cv_grad = [(DisplacementEmbedding, [[1., 2.]], {'wires': range(2)}, [0]),
            (SqueezingEmbedding, [[1., 2.]], {'wires': range(2)}, [0]),
            (CVNeuralNetLayers, [[[2.31], [1.22]],
                                 [[3.47], [2.01]],
                                 [[0.93, 1.58], [5.07, 4.82]],
                                 [[0.21,  0.12], [-0.09, 0.04]],
                                 [[4.76, 6.08], [6.09, 6.22]],
                                 [[4.83], [1.70]],
                                 [[4.74], [5.39]],
                                 [[0.88, 0.62], [1.09, 3.02]],
                                 [[-0.01, -0.05], [0.08, -0.19]],
                                 [[1.89, 3.59], [1.49, 3.71]],
                                 [[0.09,  0.03], [-0.14,  0.04]]
                                 ], {'repeat': 2, 'wires': range(2)}, list(range(11))),
            (Interferometer, [[2.31], [3.49], [0.98, 1.54]], {'wires': range(2)},  [0, 1, 2])
            ]

#########################################
# Circuits


def qnode_qubit_args(dev, intrfc, templ1, templ2, n, hyperp1, hyperp2):
    """QNode for qubit integration circuit using positional arguments"""
    hyperp1['wires'] = range(2)
    hyperp2['wires'] = range(2)

    @qml.qnode(dev, interface=intrfc)
    def circuit(*inp):
        # Split inputs again
        inp1 = inp[:n]
        inp2 = inp[n:]

        qml.PauliX(wires=0)
        templ1(*inp1, **hyperp1)
        templ2(*inp2, **hyperp2)
        qml.PauliX(wires=1)
        return [qml.expval(qml.Identity(0)), qml.expval(qml.PauliX(1))]
    return circuit


def qnode_qubit_kwargs(dev, intrfc, templ1, templ2, n, hyperp1, hyperp2):
    """QNode for qubit integration circuit using keyword arguments"""
    hyperp1['wires'] = range(2)
    hyperp2['wires'] = range(2)

    @qml.qnode(dev, interface=intrfc)
    def circuit(**inp):
        # Split inputs again
        ks = [int(k) for k in inp.keys()]
        vs = inp.values()
        inp = [x for _, x in sorted(zip(ks, vs))]
        inp1 = inp[:n]
        inp2 = inp[n:]

        qml.PauliX(wires=0)
        templ1(*inp1, **hyperp1)
        templ2(*inp2, **hyperp2)
        qml.PauliX(wires=1)
        return [qml.expval(qml.Identity(0)), qml.expval(qml.PauliX(1))]

    return circuit


def qnode_cv_args(dev, intrfc, templ1, templ2, n, hyperp1, hyperp2):
    """QNode for CV integration circuit using positional arguments"""
    hyperp1['wires'] = range(2)
    hyperp2['wires'] = range(2)

    @qml.qnode(dev, interface=intrfc)
    def circuit(*inp):
        # Split inputs again
        inp1 = inp[:n]
        inp2 = inp[n:]

        qml.Displacement(1., 1., wires=0)
        templ1(*inp1, **hyperp1)
        templ2(*inp2, **hyperp2)
        qml.Displacement(1., 1., wires=1)
        return [qml.expval(qml.Identity(0)), qml.expval(qml.X(1))]

    return circuit


def qnode_cv_kwargs(dev, intrfc, templ1, templ2, n, hyperp1, hyperp2):
    """QNode for CV integration circuit using keyword arguments"""
    hyperp1['wires'] = range(2)
    hyperp2['wires'] = range(2)

    @qml.qnode(dev, interface=intrfc)
    def circuit(**inp_):
        # Split inputs again
        ks = [int(k) for k in inp_.keys()]
        vs = inp_.values()
        inp = [x for _, x in sorted(zip(ks, vs))]
        inp1 = inp[:n]
        inp2 = inp[n:]

        qml.Displacement(1., 1., wires=0)
        templ1(*inp1, **hyperp1)
        templ2(*inp2, **hyperp2)
        qml.Displacement(1., 1., wires=1)
        return [qml.expval(qml.Identity(0)), qml.expval(qml.X(1))]

    return circuit

######################


class TestIntegrationCircuit:
    """Tests the integration of templates into circuits using the NumPy interface. """

    @pytest.mark.parametrize("template1, inpts1, hyperp1", qubit_const)
    @pytest.mark.parametrize("template2, inpts2, hyperp2", qubit_const)
    @pytest.mark.parametrize("intrfc, to_var", INTERFACES)
    def test_integration_qubit_args(self, template1, inpts1, template2, inpts2,
                                    intrfc, to_var, hyperp1, hyperp2):
        """Checks integration of qubit templates using positional arguments."""
        inpts = inpts1 + inpts2  # Combine inputs to allow passing with *
        inpts = [to_var(i) for i in inpts]
        dev = qml.device('default.qubit', wires=2)
        circuit = qnode_qubit_args(dev, intrfc, template1, template2, len(inpts1), hyperp1, hyperp2)
        # Check that execution does not throw error
        circuit(*inpts)

    @pytest.mark.parametrize("template1, inpts1, hyperp1", qubit_const_kwargs)
    @pytest.mark.parametrize("template2, inpts2, hyperp2", qubit_const_kwargs)
    @pytest.mark.parametrize("intrfc, to_var", INTERFACES)
    def test_integration_qubit_kwargs(self, template1, inpts1, template2, inpts2,
                                      intrfc, to_var, hyperp1, hyperp2):
        """Checks integration of qubit templates using keyword arguments."""
        inpts = inpts1 + inpts2  # Combine inputs to allow passing with **
        inpts = {str(i): to_var(inp) for i, inp in enumerate(inpts)}
        dev = qml.device('default.qubit', wires=2)
        circuit = qnode_qubit_kwargs(dev, intrfc, template1, template2, len(inpts1), hyperp1, hyperp2)
        # Check that execution does not throw error
        circuit(**inpts)

    @pytest.mark.parametrize("template1, inpts1, hyperp1", cv_const)
    @pytest.mark.parametrize("template2, inpts2, hyperp2", cv_const)
    @pytest.mark.parametrize("intrfc, to_var", INTERFACES)
    def test_integration_cv_args(self, gaussian_device_2_wires, template1, inpts1, template2, inpts2,
                                 intrfc, to_var, hyperp1, hyperp2):
        """Checks integration of continuous-variable templates using positional arguments."""
        inpts = inpts1 + inpts2  # Combine inputs to allow passing with *
        inpts = [to_var(i) for i in inpts]
        dev = gaussian_device_2_wires
        circuit = qnode_cv_args(dev, intrfc, template1, template2, len(inpts1), hyperp1, hyperp2)
        # Check that execution does not throw error
        circuit(*inpts)

    @pytest.mark.parametrize("template1, inpts1, hyperp1", cv_const)
    @pytest.mark.parametrize("template2, inpts2, hyperp2", cv_const)
    @pytest.mark.parametrize("intrfc, to_var", INTERFACES)
    def test_integration_cv_kwargs(self, gaussian_device_2_wires, template1, inpts1, template2, inpts2,
                                   intrfc, to_var, hyperp1, hyperp2):
        """Checks integration of continuous-variable templates using keyword arguments."""
        inpts = inpts1 + inpts2  # Combine inputs to allow passing with **
        inpts = {str(i): to_var(inp) for i, inp in enumerate(inpts)}
        dev = gaussian_device_2_wires
        circuit = qnode_cv_kwargs(dev, intrfc, template1, template2, len(inpts1), hyperp1, hyperp2)
        # Check that execution does not throw error
        circuit(**inpts)


class TestInitializationIntegration:
    """Tests integration with the parameter initialization functions from pennylane.init"""

    @pytest.mark.parametrize("template, hyperp, inpts, hyperp_f", qubit_func)
    def test_integration_qubit_init(self, template, inpts, qubit_device, n_subsystems,
                                    n_layers, hyperp, hyperp_f):
        """Checks parameter initialization compatible with qubit templates."""
        hyperp['wires'] = range(n_subsystems)
        if 'repeat' in hyperp:
            hyperp['repeat'] = n_layers
        hyperp_f['n_wires'] = n_subsystems
        if 'n_layers' in hyperp_f:
            hyperp_f['n_layers'] = n_layers
        inp = inpts(**hyperp_f)

        if not isinstance(inp, list):
            inp = [inp]  # wrap argument for consistent unpacking

        @qml.qnode(qubit_device)
        def circuit(inp_):
            template(*inp_, **hyperp)
            return qml.expval(qml.Identity(0))

        # Check that execution does not throw error
        circuit(inp)

    @pytest.mark.parametrize("template, hyperp, inpts, hyperp_f", cv_func)
    def test_integration_cv_init(self, template, inpts, gaussian_device, n_subsystems,
                                 n_layers, hyperp, hyperp_f):
        """Checks parameter initialization compatible with continuous-variable templates."""
        hyperp['wires'] = range(n_subsystems)
        if 'repeat' in hyperp:
            hyperp['repeat'] = n_layers
        hyperp_f['n_wires'] = n_subsystems
        if 'n_layers' in hyperp_f:
            hyperp_f['n_layers'] = n_layers
        inp = inpts(**hyperp_f)

        if not isinstance(inp, list):
            inp = [inp]  # wrap argument for consistent unpacking

        @qml.qnode(gaussian_device)
        def circuit(inp_):
            template(*inp_, **hyperp)
=======
qubit_func_layers = [(StronglyEntanglingLayers, strong_ent_layers_uniform),
                     (StronglyEntanglingLayers, strong_ent_layers_normal),
                     (RandomLayers, random_layers_uniform),
                     (RandomLayers, random_layers_normal)]

cv_func_layers = [(CVNeuralNetLayers, cvqnn_layers_all)]

cv_func_subrtn = [(Interferometer, interferometer_all)]

# qubit templates and constant inputs
qubit_const = [(StronglyEntanglingLayers, [[[[4.54, 4.79, 2.98], [4.93, 4.11, 5.58]],
                                           [[6.08, 5.94, 0.05], [2.44, 5.07, 0.95]]]]),
               (RandomLayers, [[[0.56, 5.14], [2.21, 4.27]]]),
               (AngleEmbedding, [[1., 2.]]),
               ]

# cv templates and constant inputs

cv_const = [(DisplacementEmbedding, [[1., 2.]]),
            (SqueezingEmbedding, [[1., 2.]]),
            (CVNeuralNetLayers, [[[2.31], [1.22]],
                                 [[3.47], [2.01]],
                                 [[0.93, 1.58], [5.07, 4.82]],
                                 [[0.21,  0.12], [-0.09, 0.04]],
                                 [[4.76, 6.08], [6.09, 6.22]],
                                 [[4.83], [1.70]],
                                 [[4.74], [5.39]],
                                 [[0.88, 0.62], [1.09, 3.02]],
                                 [[-0.01, -0.05], [0.08, -0.19]],
                                 [[1.89, 3.59], [1.49, 3.71]],
                                 [[0.09,  0.03], [-0.14,  0.04]]
                                 ]),
            (Interferometer, [[2.31], [3.49], [0.98, 1.54]])
            ]

# qubit templates, constant inputs, and ``argnum`` argument of qml.grad
qubit_grad = [(StronglyEntanglingLayers, [[[[4.54, 4.79, 2.98], [4.93, 4.11, 5.58]],
                                           [[6.08, 5.94, 0.05], [2.44, 5.07, 0.95]]]], [0]),
               (RandomLayers, [[[0.56, 5.14], [2.21, 4.27]]], [0]),
               (AngleEmbedding, [[1., 2.]], [0])
              ]

# cv templates, constant inputs, and ``argnum`` argument of qml.grad
cv_grad = [(DisplacementEmbedding, [[1., 2.]], [0]),
            (SqueezingEmbedding, [[1., 2.]], [0]),
            (CVNeuralNetLayers, [[[2.31], [1.22]],
                                 [[3.47], [2.01]],
                                 [[0.93, 1.58], [5.07, 4.82]],
                                 [[0.21,  0.12], [-0.09, 0.04]],
                                 [[4.76, 6.08], [6.09, 6.22]],
                                 [[4.83], [1.70]],
                                 [[4.74], [5.39]],
                                 [[0.88, 0.62], [1.09, 3.02]],
                                 [[-0.01, -0.05], [0.08, -0.19]],
                                 [[1.89, 3.59], [1.49, 3.71]],
                                 [[0.09,  0.03], [-0.14,  0.04]]
                                 ], list(range(11))),
            (Interferometer, [[2.31], [3.49], [0.98, 1.54]], [0, 1, 2])
            ]

#########################################
# Circuits


def qnode_qubit_args(dev, intrfc, templ1, templ2, n):
    """QNode for qubit integration circuit using positional arguments"""
    @qml.qnode(dev, interface=intrfc)
    def circuit(*inp):
        # Split inputs again
        inp1 = inp[:n]
        inp2 = inp[n:]
        # Circuit
        qml.PauliX(wires=0)
        templ1(*inp1, wires=range(2))
        templ2(*inp2, wires=range(2))
        qml.PauliX(wires=1)
        return [qml.expval(qml.Identity(0)), qml.expval(qml.PauliX(1))]
    return circuit


def qnode_qubit_kwargs(dev, intrfc, templ1, templ2, n):
    """QNode for qubit integration circuit using keyword arguments"""
    @qml.qnode(dev, interface=intrfc)
    def circuit(**inp):
        # Split inputs again
        ks = [int(k) for k in inp.keys()]
        vs = inp.values()
        inp = [x for _, x in sorted(zip(ks, vs))]
        inp1 = inp[:n]
        inp2 = inp[n:]
        # Circuit
        qml.PauliX(wires=0)
        templ1(*inp1, wires=range(2))
        templ2(*inp2, wires=range(2))
        qml.PauliX(wires=1)
        return [qml.expval(qml.Identity(0)), qml.expval(qml.PauliX(1))]
    return circuit


def qnode_cv_args(dev, intrfc, templ1, templ2, n):
    """QNode for CV integration circuit using positional arguments"""
    @qml.qnode(dev, interface=intrfc)
    def circuit(*inp):
        # Split inputs again
        inp1 = inp[:n]
        inp2 = inp[n:]
        # Circuit
        qml.Displacement(1., 1., wires=0)
        templ1(*inp1, wires=range(2))
        templ2(*inp2, wires=range(2))
        qml.Displacement(1., 1., wires=1)
        return [qml.expval(qml.Identity(0)), qml.expval(qml.X(1))]
    return circuit


def qnode_cv_kwargs(dev, intrfc, templ1, templ2, n):
    """QNode for CV integration circuit using keyword arguments"""
    @qml.qnode(dev, interface=intrfc)
    def circuit(**inp_):
        # Split inputs again
        ks = [int(k) for k in inp_.keys()]
        vs = inp_.values()
        inp = [x for _, x in sorted(zip(ks, vs))]
        inp1 = inp[:n]
        inp2 = inp[n:]
        # Circuit
        qml.Displacement(1., 1., wires=0)
        templ1(*inp1, wires=range(2))
        templ2(*inp2, wires=range(2))
        qml.Displacement(1., 1., wires=1)
        return [qml.expval(qml.Identity(0)), qml.expval(qml.X(1))]
    return circuit

######################


class TestIntegrationCircuit:
    """Tests the integration of templates into circuits using different interfaces. """

    @pytest.mark.parametrize("template1, inpts1", qubit_const)
    @pytest.mark.parametrize("template2, inpts2", qubit_const)
    @pytest.mark.parametrize("intrfc, to_var", interfaces)
    def test_integration_qubit_args(self, template1, inpts1, template2, inpts2,
                                    intrfc, to_var):
        """Checks integration of qubit templates using positional arguments."""
        inpts = inpts1 + inpts2  # Combine inputs to allow passing with *
        inpts = [to_var(i) for i in inpts]
        dev = qml.device('default.qubit', wires=2)
        circuit = qnode_qubit_args(dev, intrfc, template1, template2, len(inpts1))
        # Check that execution does not throw error
        circuit(*inpts)

    @pytest.mark.parametrize("template1, inpts1", qubit_const)
    @pytest.mark.parametrize("template2, inpts2", qubit_const)
    @pytest.mark.parametrize("intrfc, to_var", interfaces)
    def test_integration_qubit_kwargs(self, template1, inpts1, template2, inpts2,
                                      intrfc, to_var):
        """Checks integration of qubit templates using keyword arguments."""
        inpts = inpts1 + inpts2  # Combine inputs to allow passing with **
        inpts = {str(i): to_var(inp) for i, inp in enumerate(inpts)}
        dev = qml.device('default.qubit', wires=2)
        circuit = qnode_qubit_kwargs(dev, intrfc, template1, template2, len(inpts1))
        # Check that execution does not throw error
        circuit(**inpts)

    @pytest.mark.parametrize("template1, inpts1", cv_const)
    @pytest.mark.parametrize("template2, inpts2", cv_const)
    @pytest.mark.parametrize("intrfc, to_var", interfaces)
    def test_integration_cv_args(self, gaussian_device_2_wires, template1, inpts1, template2, inpts2,
                                 intrfc, to_var):
        """Checks integration of continuous-variable templates using positional arguments."""
        inpts = inpts1 + inpts2  # Combine inputs to allow passing with *
        inpts = [to_var(i) for i in inpts]
        dev = gaussian_device_2_wires
        circuit = qnode_cv_args(dev, intrfc, template1, template2, len(inpts1))
        # Check that execution does not throw error
        circuit(*inpts)

    @pytest.mark.parametrize("template1, inpts1", cv_const)
    @pytest.mark.parametrize("template2, inpts2", cv_const)
    @pytest.mark.parametrize("intrfc, to_var", interfaces)
    def test_integration_cv_kwargs(self, gaussian_device_2_wires, template1, inpts1, template2, inpts2,
                                   intrfc, to_var):
        """Checks integration of continuous-variable templates using keyword arguments."""
        inpts = inpts1 + inpts2  # Combine inputs to allow passing with **
        inpts = {str(i): to_var(inp) for i, inp in enumerate(inpts)}
        dev = gaussian_device_2_wires
        circuit = qnode_cv_kwargs(dev, intrfc, template1, template2, len(inpts1))
        # Check that execution does not throw error
        circuit(**inpts)


class TestIntegrationCircuitSpecialCases:
    """Tests the integration of templates with special requirements into circuits. """

    first_templ = [(AmplitudeEmbedding, [[1 / 2, 1 / 2, 1 / 2, 1 / 2]]),
                   (BasisEmbedding, [[1, 0]])]

    def qnode_first_op_args(self, dev, intrfc, templ1, templ2, n):
        """QNode for qubit integration circuit using positional arguments"""

        @qml.qnode(dev, interface=intrfc)
        def circuit(*inp):
            # Split inputs again
            inp1 = inp[:n]
            inp2 = inp[n:]
            # Circuit
            templ1(*inp1, wires=range(2))
            templ2(*inp2, wires=range(2))
            qml.PauliX(wires=1)
            return [qml.expval(qml.Identity(0)), qml.expval(qml.PauliX(1))]

        return circuit

    def qnode_first_op_kwargs(self, dev, intrfc, templ1, templ2, n):
        """QNode for qubit integration circuit using positional arguments"""

        @qml.qnode(dev, interface=intrfc)
        def circuit(**inp):
            # Split inputs again
            ks = [int(k) for k in inp.keys()]
            vs = inp.values()
            inp = [x for _, x in sorted(zip(ks, vs))]
            inp1 = inp[:n]
            inp2 = inp[n:]
            # Circuit
            templ1(*inp1, wires=range(2))
            templ2(*inp2, wires=range(2))
            qml.PauliX(wires=1)
            return [qml.expval(qml.Identity(0)), qml.expval(qml.PauliX(1))]

        return circuit

    @pytest.mark.parametrize("first_tmpl, first_inpts", first_templ)
    @pytest.mark.parametrize("template, inpts", qubit_const)
    @pytest.mark.parametrize("intrfc, to_var", interfaces)
    def test_integration_first_template_args(self, first_tmpl, first_inpts, template, inpts, intrfc, to_var):
        """Checks integration of templates that must be the first operation in the circuit
        , using positional arguments."""
        inpts = first_inpts + inpts  # Combine inputs to allow passing with *
        inpts = [to_var(i) for i in inpts]
        dev = qml.device('default.qubit', wires=2)
        circuit = self.qnode_first_op_args(dev, intrfc, first_tmpl, template, len(first_inpts))
        # Check that execution does not throw error
        circuit(*inpts)

    @pytest.mark.parametrize("first_tmpl, first_inpts", first_templ)
    @pytest.mark.parametrize("template, inpts", qubit_const)
    @pytest.mark.parametrize("intrfc, to_var", interfaces)
    def test_integration_first_template_kwargs(self, first_tmpl, first_inpts, template, inpts, intrfc, to_var):
        """Checks integration of templates that must be the first operation in the circuit
        , using keyword arguments."""
        inpts = first_inpts + inpts  # Combine inputs to allow passing with *
        inpts = {str(i): to_var(inp) for i, inp in enumerate(inpts)}
        dev = qml.device('default.qubit', wires=2)
        circuit = self.qnode_first_op_kwargs(dev, intrfc, first_tmpl, template, len(first_inpts))
        # Check that execution does not throw error
        circuit(**inpts)


class TestInitializationIntegration:
    """Tests integration with the parameter initialization functions from pennylane.init"""

    @pytest.mark.parametrize("template, inpts", qubit_func_layers)
    def test_integration_qubit_init(self, template, inpts, qubit_device, n_subsystems, n_layers):
        """Checks parameter initialization compatible with qubit templates."""

        inp = inpts(n_layers=n_layers, n_wires=n_subsystems)
        if not isinstance(inp, list):
            inp = [inp]  # wrap argument for consistent unpacking

        @qml.qnode(qubit_device)
        def circuit(inp_):
            template(*inp_, wires=range(n_subsystems))
>>>>>>> 83257ba5
            return qml.expval(qml.Identity(0))
        # Check that execution does not throw error
        circuit(inp)

<<<<<<< HEAD
        # Check that execution does not throw error
        circuit(inp)


class TestGradientIntegration:
    """Tests that gradients of circuits with templates can be computed."""

    @pytest.mark.parametrize("template, inpts, hyperp, argnm", qubit_grad)
    @pytest.mark.parametrize("intrfc, to_var", INTERFACES)
    def test_integration_qubit_grad(self, template, inpts, hyperp, argnm, intrfc, to_var):
=======

    @pytest.mark.parametrize("template, inpts", cv_func_layers)
    def test_integration_cv_init(self, template, inpts, gaussian_device, n_subsystems, n_layers):
        """Checks parameter initialization compatible with continuous-variable templates."""

        inp = inpts(n_layers=n_layers, n_wires=n_subsystems)
        if not isinstance(inp, list):
            inp = [inp]  # wrap argument for consistent unpacking

        @qml.qnode(gaussian_device)
        def circuit(inp_):
            template(*inp_, wires=range(n_subsystems))
            return qml.expval(qml.Identity(0))
        # Check that execution does not throw error
        circuit(inp)


class TestGradientIntegration:
    """Tests that gradients of circuits with templates can be computed."""

    @pytest.mark.parametrize("template, inpts, argnm", qubit_grad)
    @pytest.mark.parametrize("intrfc, to_var", interfaces)
    def test_integration_qubit_grad(self, template, inpts, argnm, intrfc, to_var):
>>>>>>> 83257ba5
        """Checks that gradient calculations of qubit templates execute without error."""
        inpts = [to_var(i) for i in inpts]
        dev = qml.device('default.qubit', wires=2)
        @qml.qnode(dev, interface=intrfc)
<<<<<<< HEAD
        def circuit(*inp):
            template(*inp, **hyperp)
=======
        def circuit(*inp_):
            template(*inp_, wires=range(2))
>>>>>>> 83257ba5
            return qml.expval(qml.Identity(0))

        # Check gradients in numpy interface
        if intrfc == 'numpy':
            grd = qml.grad(circuit, argnum=argnm)
            grd(*inpts)

        # Check gradients in torch interface
        if intrfc == 'torch':
            for a in argnm:
                inpts[a] = TorchVariable(inpts[a], requires_grad=True)
            res = circuit(*inpts)
            res.backward()
            for a in argnm:
                inpts[a].grad.numpy()

        # Check gradients in tf interface
        if intrfc == 'tf':
            grad_inpts = [inpts[a] for a in argnm]
            with tf.GradientTape() as tape:
                loss = circuit(*inpts)
                tape.gradient(loss, grad_inpts)

<<<<<<< HEAD
    @pytest.mark.parametrize("template, inpts, hyperp, argnm", cv_grad)
    @pytest.mark.parametrize("intrfc, to_var", INTERFACES)
    def test_integration_cv_grad(self, gaussian_device_2_wires, template, inpts, hyperp, argnm, intrfc, to_var):
        """Checks that gradient calculations of cv templates execute without error."""
        inpts = [to_var(i) for i in inpts]
        @qml.qnode(gaussian_device_2_wires, interface=intrfc)
        def circuit(*inp):
            template(*inp, **hyperp)
=======
    @pytest.mark.parametrize("template, inpts, argnm", cv_grad)
    @pytest.mark.parametrize("intrfc, to_var", interfaces)
    def test_integration_cv_grad(self, gaussian_device_2_wires, template, inpts, argnm, intrfc, to_var):
        """Checks that gradient calculations of cv templates execute without error."""
        inpts = [to_var(i) for i in inpts]
        @qml.qnode(gaussian_device_2_wires, interface=intrfc)
        def circuit(*inp_):
            template(*inp_, wires=range(2))
>>>>>>> 83257ba5
            return qml.expval(qml.Identity(0))

        # Check gradients in numpy interface
        if intrfc == 'numpy':
            grd = qml.grad(circuit, argnum=argnm)
<<<<<<< HEAD
            grd(*inpts)
=======
            assert grd(*inpts) is not None
>>>>>>> 83257ba5

        # Check gradients in torch interface
        if intrfc == 'torch':
            for a in argnm:
                inpts[a] = TorchVariable(inpts[a], requires_grad=True)
            res = circuit(*inpts)
            res.backward()
            for a in argnm:
<<<<<<< HEAD
                inpts[a].grad.numpy()
=======
                assert inpts[a].grad.numpy() is not None
>>>>>>> 83257ba5

        # Check gradients in tf interface
        if intrfc == 'tf':
            grad_inpts = [inpts[a] for a in argnm]
            with tf.GradientTape() as tape:
                loss = circuit(*inpts)
<<<<<<< HEAD
                tape.gradient(loss, grad_inpts)
=======
                assert tape.gradient(loss, grad_inpts) is not None
>>>>>>> 83257ba5
<|MERGE_RESOLUTION|>--- conflicted
+++ resolved
@@ -24,14 +24,9 @@
 * When adding a new template, extend the fixtures ``qubit_const`` or ``cv_const`` by a *list* of arguments to the
   template. Note: Even if the template takes only one argument, it has to be wrapped in a list (i.e. [weights]).
 
-<<<<<<< HEAD
 * When adding a new parameter initialization function, extend the fixtures ``qubit_func`` or
 ``cv_func``.
 
-=======
-* When adding a new parameter initialization function, extend the fixtures ``qubit_func`` or ``cv_func`` by the
-  function.
->>>>>>> 83257ba5
 """
 # pylint: disable=protected-access,cell-var-from-loop
 import pytest
@@ -57,7 +52,6 @@
 #######################################
 # Interfaces
 
-<<<<<<< HEAD
 INTERFACES = [('numpy', np.array)]
 
 try:
@@ -78,35 +72,11 @@
         from tensorflow import Variable as TFVariable
     INTERFACES.append(('tf', TFVariable))
 
-=======
-
-interfaces = [('numpy', np.array)]
-
-try:
-    import torch
-    from torch.autograd import Variable as TorchVariable
-    interfaces.append(('torch', torch.tensor))
 except ImportError as e:
     pass
 
-try:
-    import tensorflow as tf
-
-    if tf.__version__[0] == "1":
-        import tensorflow.contrib.eager as tfe
-        tf.enable_eager_execution()
-        TFVariable = tfe.Variable
-    else:
-        from tensorflow import Variable as TFVariable
-    interfaces.append(('tf', TFVariable))
->>>>>>> 83257ba5
-except ImportError as e:
-    pass
-
 #########################################
 # Templates
-
-<<<<<<< HEAD
 
 # qubit templates & their kwargs + intialization functions & their kwargs
 qubit_func = [(StronglyEntanglingLayers, {'repeat': None}, strong_ent_layers_uniform, {'n_layers': None}),
@@ -184,7 +154,7 @@
         # Split inputs again
         inp1 = inp[:n]
         inp2 = inp[n:]
-
+        # Circuit
         qml.PauliX(wires=0)
         templ1(*inp1, **hyperp1)
         templ2(*inp2, **hyperp2)
@@ -198,252 +168,6 @@
     hyperp1['wires'] = range(2)
     hyperp2['wires'] = range(2)
 
-    @qml.qnode(dev, interface=intrfc)
-    def circuit(**inp):
-        # Split inputs again
-        ks = [int(k) for k in inp.keys()]
-        vs = inp.values()
-        inp = [x for _, x in sorted(zip(ks, vs))]
-        inp1 = inp[:n]
-        inp2 = inp[n:]
-
-        qml.PauliX(wires=0)
-        templ1(*inp1, **hyperp1)
-        templ2(*inp2, **hyperp2)
-        qml.PauliX(wires=1)
-        return [qml.expval(qml.Identity(0)), qml.expval(qml.PauliX(1))]
-
-    return circuit
-
-
-def qnode_cv_args(dev, intrfc, templ1, templ2, n, hyperp1, hyperp2):
-    """QNode for CV integration circuit using positional arguments"""
-    hyperp1['wires'] = range(2)
-    hyperp2['wires'] = range(2)
-
-    @qml.qnode(dev, interface=intrfc)
-    def circuit(*inp):
-        # Split inputs again
-        inp1 = inp[:n]
-        inp2 = inp[n:]
-
-        qml.Displacement(1., 1., wires=0)
-        templ1(*inp1, **hyperp1)
-        templ2(*inp2, **hyperp2)
-        qml.Displacement(1., 1., wires=1)
-        return [qml.expval(qml.Identity(0)), qml.expval(qml.X(1))]
-
-    return circuit
-
-
-def qnode_cv_kwargs(dev, intrfc, templ1, templ2, n, hyperp1, hyperp2):
-    """QNode for CV integration circuit using keyword arguments"""
-    hyperp1['wires'] = range(2)
-    hyperp2['wires'] = range(2)
-
-    @qml.qnode(dev, interface=intrfc)
-    def circuit(**inp_):
-        # Split inputs again
-        ks = [int(k) for k in inp_.keys()]
-        vs = inp_.values()
-        inp = [x for _, x in sorted(zip(ks, vs))]
-        inp1 = inp[:n]
-        inp2 = inp[n:]
-
-        qml.Displacement(1., 1., wires=0)
-        templ1(*inp1, **hyperp1)
-        templ2(*inp2, **hyperp2)
-        qml.Displacement(1., 1., wires=1)
-        return [qml.expval(qml.Identity(0)), qml.expval(qml.X(1))]
-
-    return circuit
-
-######################
-
-
-class TestIntegrationCircuit:
-    """Tests the integration of templates into circuits using the NumPy interface. """
-
-    @pytest.mark.parametrize("template1, inpts1, hyperp1", qubit_const)
-    @pytest.mark.parametrize("template2, inpts2, hyperp2", qubit_const)
-    @pytest.mark.parametrize("intrfc, to_var", INTERFACES)
-    def test_integration_qubit_args(self, template1, inpts1, template2, inpts2,
-                                    intrfc, to_var, hyperp1, hyperp2):
-        """Checks integration of qubit templates using positional arguments."""
-        inpts = inpts1 + inpts2  # Combine inputs to allow passing with *
-        inpts = [to_var(i) for i in inpts]
-        dev = qml.device('default.qubit', wires=2)
-        circuit = qnode_qubit_args(dev, intrfc, template1, template2, len(inpts1), hyperp1, hyperp2)
-        # Check that execution does not throw error
-        circuit(*inpts)
-
-    @pytest.mark.parametrize("template1, inpts1, hyperp1", qubit_const_kwargs)
-    @pytest.mark.parametrize("template2, inpts2, hyperp2", qubit_const_kwargs)
-    @pytest.mark.parametrize("intrfc, to_var", INTERFACES)
-    def test_integration_qubit_kwargs(self, template1, inpts1, template2, inpts2,
-                                      intrfc, to_var, hyperp1, hyperp2):
-        """Checks integration of qubit templates using keyword arguments."""
-        inpts = inpts1 + inpts2  # Combine inputs to allow passing with **
-        inpts = {str(i): to_var(inp) for i, inp in enumerate(inpts)}
-        dev = qml.device('default.qubit', wires=2)
-        circuit = qnode_qubit_kwargs(dev, intrfc, template1, template2, len(inpts1), hyperp1, hyperp2)
-        # Check that execution does not throw error
-        circuit(**inpts)
-
-    @pytest.mark.parametrize("template1, inpts1, hyperp1", cv_const)
-    @pytest.mark.parametrize("template2, inpts2, hyperp2", cv_const)
-    @pytest.mark.parametrize("intrfc, to_var", INTERFACES)
-    def test_integration_cv_args(self, gaussian_device_2_wires, template1, inpts1, template2, inpts2,
-                                 intrfc, to_var, hyperp1, hyperp2):
-        """Checks integration of continuous-variable templates using positional arguments."""
-        inpts = inpts1 + inpts2  # Combine inputs to allow passing with *
-        inpts = [to_var(i) for i in inpts]
-        dev = gaussian_device_2_wires
-        circuit = qnode_cv_args(dev, intrfc, template1, template2, len(inpts1), hyperp1, hyperp2)
-        # Check that execution does not throw error
-        circuit(*inpts)
-
-    @pytest.mark.parametrize("template1, inpts1, hyperp1", cv_const)
-    @pytest.mark.parametrize("template2, inpts2, hyperp2", cv_const)
-    @pytest.mark.parametrize("intrfc, to_var", INTERFACES)
-    def test_integration_cv_kwargs(self, gaussian_device_2_wires, template1, inpts1, template2, inpts2,
-                                   intrfc, to_var, hyperp1, hyperp2):
-        """Checks integration of continuous-variable templates using keyword arguments."""
-        inpts = inpts1 + inpts2  # Combine inputs to allow passing with **
-        inpts = {str(i): to_var(inp) for i, inp in enumerate(inpts)}
-        dev = gaussian_device_2_wires
-        circuit = qnode_cv_kwargs(dev, intrfc, template1, template2, len(inpts1), hyperp1, hyperp2)
-        # Check that execution does not throw error
-        circuit(**inpts)
-
-
-class TestInitializationIntegration:
-    """Tests integration with the parameter initialization functions from pennylane.init"""
-
-    @pytest.mark.parametrize("template, hyperp, inpts, hyperp_f", qubit_func)
-    def test_integration_qubit_init(self, template, inpts, qubit_device, n_subsystems,
-                                    n_layers, hyperp, hyperp_f):
-        """Checks parameter initialization compatible with qubit templates."""
-        hyperp['wires'] = range(n_subsystems)
-        if 'repeat' in hyperp:
-            hyperp['repeat'] = n_layers
-        hyperp_f['n_wires'] = n_subsystems
-        if 'n_layers' in hyperp_f:
-            hyperp_f['n_layers'] = n_layers
-        inp = inpts(**hyperp_f)
-
-        if not isinstance(inp, list):
-            inp = [inp]  # wrap argument for consistent unpacking
-
-        @qml.qnode(qubit_device)
-        def circuit(inp_):
-            template(*inp_, **hyperp)
-            return qml.expval(qml.Identity(0))
-
-        # Check that execution does not throw error
-        circuit(inp)
-
-    @pytest.mark.parametrize("template, hyperp, inpts, hyperp_f", cv_func)
-    def test_integration_cv_init(self, template, inpts, gaussian_device, n_subsystems,
-                                 n_layers, hyperp, hyperp_f):
-        """Checks parameter initialization compatible with continuous-variable templates."""
-        hyperp['wires'] = range(n_subsystems)
-        if 'repeat' in hyperp:
-            hyperp['repeat'] = n_layers
-        hyperp_f['n_wires'] = n_subsystems
-        if 'n_layers' in hyperp_f:
-            hyperp_f['n_layers'] = n_layers
-        inp = inpts(**hyperp_f)
-
-        if not isinstance(inp, list):
-            inp = [inp]  # wrap argument for consistent unpacking
-
-        @qml.qnode(gaussian_device)
-        def circuit(inp_):
-            template(*inp_, **hyperp)
-=======
-qubit_func_layers = [(StronglyEntanglingLayers, strong_ent_layers_uniform),
-                     (StronglyEntanglingLayers, strong_ent_layers_normal),
-                     (RandomLayers, random_layers_uniform),
-                     (RandomLayers, random_layers_normal)]
-
-cv_func_layers = [(CVNeuralNetLayers, cvqnn_layers_all)]
-
-cv_func_subrtn = [(Interferometer, interferometer_all)]
-
-# qubit templates and constant inputs
-qubit_const = [(StronglyEntanglingLayers, [[[[4.54, 4.79, 2.98], [4.93, 4.11, 5.58]],
-                                           [[6.08, 5.94, 0.05], [2.44, 5.07, 0.95]]]]),
-               (RandomLayers, [[[0.56, 5.14], [2.21, 4.27]]]),
-               (AngleEmbedding, [[1., 2.]]),
-               ]
-
-# cv templates and constant inputs
-
-cv_const = [(DisplacementEmbedding, [[1., 2.]]),
-            (SqueezingEmbedding, [[1., 2.]]),
-            (CVNeuralNetLayers, [[[2.31], [1.22]],
-                                 [[3.47], [2.01]],
-                                 [[0.93, 1.58], [5.07, 4.82]],
-                                 [[0.21,  0.12], [-0.09, 0.04]],
-                                 [[4.76, 6.08], [6.09, 6.22]],
-                                 [[4.83], [1.70]],
-                                 [[4.74], [5.39]],
-                                 [[0.88, 0.62], [1.09, 3.02]],
-                                 [[-0.01, -0.05], [0.08, -0.19]],
-                                 [[1.89, 3.59], [1.49, 3.71]],
-                                 [[0.09,  0.03], [-0.14,  0.04]]
-                                 ]),
-            (Interferometer, [[2.31], [3.49], [0.98, 1.54]])
-            ]
-
-# qubit templates, constant inputs, and ``argnum`` argument of qml.grad
-qubit_grad = [(StronglyEntanglingLayers, [[[[4.54, 4.79, 2.98], [4.93, 4.11, 5.58]],
-                                           [[6.08, 5.94, 0.05], [2.44, 5.07, 0.95]]]], [0]),
-               (RandomLayers, [[[0.56, 5.14], [2.21, 4.27]]], [0]),
-               (AngleEmbedding, [[1., 2.]], [0])
-              ]
-
-# cv templates, constant inputs, and ``argnum`` argument of qml.grad
-cv_grad = [(DisplacementEmbedding, [[1., 2.]], [0]),
-            (SqueezingEmbedding, [[1., 2.]], [0]),
-            (CVNeuralNetLayers, [[[2.31], [1.22]],
-                                 [[3.47], [2.01]],
-                                 [[0.93, 1.58], [5.07, 4.82]],
-                                 [[0.21,  0.12], [-0.09, 0.04]],
-                                 [[4.76, 6.08], [6.09, 6.22]],
-                                 [[4.83], [1.70]],
-                                 [[4.74], [5.39]],
-                                 [[0.88, 0.62], [1.09, 3.02]],
-                                 [[-0.01, -0.05], [0.08, -0.19]],
-                                 [[1.89, 3.59], [1.49, 3.71]],
-                                 [[0.09,  0.03], [-0.14,  0.04]]
-                                 ], list(range(11))),
-            (Interferometer, [[2.31], [3.49], [0.98, 1.54]], [0, 1, 2])
-            ]
-
-#########################################
-# Circuits
-
-
-def qnode_qubit_args(dev, intrfc, templ1, templ2, n):
-    """QNode for qubit integration circuit using positional arguments"""
-    @qml.qnode(dev, interface=intrfc)
-    def circuit(*inp):
-        # Split inputs again
-        inp1 = inp[:n]
-        inp2 = inp[n:]
-        # Circuit
-        qml.PauliX(wires=0)
-        templ1(*inp1, wires=range(2))
-        templ2(*inp2, wires=range(2))
-        qml.PauliX(wires=1)
-        return [qml.expval(qml.Identity(0)), qml.expval(qml.PauliX(1))]
-    return circuit
-
-
-def qnode_qubit_kwargs(dev, intrfc, templ1, templ2, n):
-    """QNode for qubit integration circuit using keyword arguments"""
     @qml.qnode(dev, interface=intrfc)
     def circuit(**inp):
         # Split inputs again
@@ -454,15 +178,19 @@
         inp2 = inp[n:]
         # Circuit
         qml.PauliX(wires=0)
-        templ1(*inp1, wires=range(2))
-        templ2(*inp2, wires=range(2))
+        templ1(*inp1, **hyperp1)
+        templ2(*inp2, **hyperp2)
         qml.PauliX(wires=1)
         return [qml.expval(qml.Identity(0)), qml.expval(qml.PauliX(1))]
+
     return circuit
 
 
-def qnode_cv_args(dev, intrfc, templ1, templ2, n):
+def qnode_cv_args(dev, intrfc, templ1, templ2, n, hyperp1, hyperp2):
     """QNode for CV integration circuit using positional arguments"""
+    hyperp1['wires'] = range(2)
+    hyperp2['wires'] = range(2)
+
     @qml.qnode(dev, interface=intrfc)
     def circuit(*inp):
         # Split inputs again
@@ -470,15 +198,19 @@
         inp2 = inp[n:]
         # Circuit
         qml.Displacement(1., 1., wires=0)
-        templ1(*inp1, wires=range(2))
-        templ2(*inp2, wires=range(2))
+        templ1(*inp1, **hyperp1)
+        templ2(*inp2, **hyperp2)
         qml.Displacement(1., 1., wires=1)
         return [qml.expval(qml.Identity(0)), qml.expval(qml.X(1))]
+
     return circuit
 
 
-def qnode_cv_kwargs(dev, intrfc, templ1, templ2, n):
+def qnode_cv_kwargs(dev, intrfc, templ1, templ2, n, hyperp1, hyperp2):
     """QNode for CV integration circuit using keyword arguments"""
+    hyperp1['wires'] = range(2)
+    hyperp2['wires'] = range(2)
+
     @qml.qnode(dev, interface=intrfc)
     def circuit(**inp_):
         # Split inputs again
@@ -489,10 +221,11 @@
         inp2 = inp[n:]
         # Circuit
         qml.Displacement(1., 1., wires=0)
-        templ1(*inp1, wires=range(2))
-        templ2(*inp2, wires=range(2))
+        templ1(*inp1, **hyperp1)
+        templ2(*inp2, **hyperp2)
         qml.Displacement(1., 1., wires=1)
         return [qml.expval(qml.Identity(0)), qml.expval(qml.X(1))]
+
     return circuit
 
 ######################
@@ -501,55 +234,55 @@
 class TestIntegrationCircuit:
     """Tests the integration of templates into circuits using different interfaces. """
 
-    @pytest.mark.parametrize("template1, inpts1", qubit_const)
-    @pytest.mark.parametrize("template2, inpts2", qubit_const)
-    @pytest.mark.parametrize("intrfc, to_var", interfaces)
+    @pytest.mark.parametrize("template1, inpts1, hyperp1", qubit_const)
+    @pytest.mark.parametrize("template2, inpts2, hyperp2", qubit_const)
+    @pytest.mark.parametrize("intrfc, to_var", INTERFACES)
     def test_integration_qubit_args(self, template1, inpts1, template2, inpts2,
-                                    intrfc, to_var):
+                                    intrfc, to_var, hyperp1, hyperp2):
         """Checks integration of qubit templates using positional arguments."""
         inpts = inpts1 + inpts2  # Combine inputs to allow passing with *
         inpts = [to_var(i) for i in inpts]
         dev = qml.device('default.qubit', wires=2)
-        circuit = qnode_qubit_args(dev, intrfc, template1, template2, len(inpts1))
+        circuit = qnode_qubit_args(dev, intrfc, template1, template2, len(inpts1), hyperp1, hyperp2)
         # Check that execution does not throw error
         circuit(*inpts)
 
-    @pytest.mark.parametrize("template1, inpts1", qubit_const)
-    @pytest.mark.parametrize("template2, inpts2", qubit_const)
-    @pytest.mark.parametrize("intrfc, to_var", interfaces)
+    @pytest.mark.parametrize("template1, inpts1, hyperp1", qubit_const_kwargs)
+    @pytest.mark.parametrize("template2, inpts2, hyperp2", qubit_const_kwargs)
+    @pytest.mark.parametrize("intrfc, to_var", INTERFACES)
     def test_integration_qubit_kwargs(self, template1, inpts1, template2, inpts2,
-                                      intrfc, to_var):
+                                      intrfc, to_var, hyperp1, hyperp2):
         """Checks integration of qubit templates using keyword arguments."""
         inpts = inpts1 + inpts2  # Combine inputs to allow passing with **
         inpts = {str(i): to_var(inp) for i, inp in enumerate(inpts)}
         dev = qml.device('default.qubit', wires=2)
-        circuit = qnode_qubit_kwargs(dev, intrfc, template1, template2, len(inpts1))
+        circuit = qnode_qubit_kwargs(dev, intrfc, template1, template2, len(inpts1), hyperp1, hyperp2)
         # Check that execution does not throw error
         circuit(**inpts)
 
-    @pytest.mark.parametrize("template1, inpts1", cv_const)
-    @pytest.mark.parametrize("template2, inpts2", cv_const)
-    @pytest.mark.parametrize("intrfc, to_var", interfaces)
+    @pytest.mark.parametrize("template1, inpts1, hyperp1", cv_const)
+    @pytest.mark.parametrize("template2, inpts2, hyperp2", cv_const)
+    @pytest.mark.parametrize("intrfc, to_var", INTERFACES)
     def test_integration_cv_args(self, gaussian_device_2_wires, template1, inpts1, template2, inpts2,
-                                 intrfc, to_var):
+                                 intrfc, to_var, hyperp1, hyperp2):
         """Checks integration of continuous-variable templates using positional arguments."""
         inpts = inpts1 + inpts2  # Combine inputs to allow passing with *
         inpts = [to_var(i) for i in inpts]
         dev = gaussian_device_2_wires
-        circuit = qnode_cv_args(dev, intrfc, template1, template2, len(inpts1))
+        circuit = qnode_cv_args(dev, intrfc, template1, template2, len(inpts1), hyperp1, hyperp2)
         # Check that execution does not throw error
         circuit(*inpts)
 
-    @pytest.mark.parametrize("template1, inpts1", cv_const)
-    @pytest.mark.parametrize("template2, inpts2", cv_const)
-    @pytest.mark.parametrize("intrfc, to_var", interfaces)
+    @pytest.mark.parametrize("template1, inpts1, hyperp1", cv_const)
+    @pytest.mark.parametrize("template2, inpts2, hyperp2", cv_const)
+    @pytest.mark.parametrize("intrfc, to_var", INTERFACES)
     def test_integration_cv_kwargs(self, gaussian_device_2_wires, template1, inpts1, template2, inpts2,
-                                   intrfc, to_var):
+                                   intrfc, to_var, hyperp1, hyperp2):
         """Checks integration of continuous-variable templates using keyword arguments."""
         inpts = inpts1 + inpts2  # Combine inputs to allow passing with **
         inpts = {str(i): to_var(inp) for i, inp in enumerate(inpts)}
         dev = gaussian_device_2_wires
-        circuit = qnode_cv_kwargs(dev, intrfc, template1, template2, len(inpts1))
+        circuit = qnode_cv_kwargs(dev, intrfc, template1, template2, len(inpts1), hyperp1, hyperp2)
         # Check that execution does not throw error
         circuit(**inpts)
 
@@ -625,23 +358,49 @@
 class TestInitializationIntegration:
     """Tests integration with the parameter initialization functions from pennylane.init"""
 
-    @pytest.mark.parametrize("template, inpts", qubit_func_layers)
-    def test_integration_qubit_init(self, template, inpts, qubit_device, n_subsystems, n_layers):
+    @pytest.mark.parametrize("template, hyperp, inpts, hyperp_f", qubit_func)
+    def test_integration_qubit_init(self, template, inpts, qubit_device, n_subsystems,
+                                    n_layers, hyperp, hyperp_f):
         """Checks parameter initialization compatible with qubit templates."""
-
-        inp = inpts(n_layers=n_layers, n_wires=n_subsystems)
+        hyperp['wires'] = range(n_subsystems)
+        if 'repeat' in hyperp:
+            hyperp['repeat'] = n_layers
+        hyperp_f['n_wires'] = n_subsystems
+        if 'n_layers' in hyperp_f:
+            hyperp_f['n_layers'] = n_layers
+        inp = inpts(**hyperp_f)
+
         if not isinstance(inp, list):
             inp = [inp]  # wrap argument for consistent unpacking
 
         @qml.qnode(qubit_device)
         def circuit(inp_):
-            template(*inp_, wires=range(n_subsystems))
->>>>>>> 83257ba5
+            template(*inp_, **hyperp)
             return qml.expval(qml.Identity(0))
+
         # Check that execution does not throw error
         circuit(inp)
 
-<<<<<<< HEAD
+    @pytest.mark.parametrize("template, hyperp, inpts, hyperp_f", cv_func)
+    def test_integration_cv_init(self, template, inpts, gaussian_device, n_subsystems,
+                                 n_layers, hyperp, hyperp_f):
+        """Checks parameter initialization compatible with continuous-variable templates."""
+        hyperp['wires'] = range(n_subsystems)
+        if 'repeat' in hyperp:
+            hyperp['repeat'] = n_layers
+        hyperp_f['n_wires'] = n_subsystems
+        if 'n_layers' in hyperp_f:
+            hyperp_f['n_layers'] = n_layers
+        inp = inpts(**hyperp_f)
+
+        if not isinstance(inp, list):
+            inp = [inp]  # wrap argument for consistent unpacking
+
+        @qml.qnode(gaussian_device)
+        def circuit(inp_):
+            template(*inp_, **hyperp)
+            return qml.expval(qml.Identity(0))
+
         # Check that execution does not throw error
         circuit(inp)
 
@@ -652,42 +411,12 @@
     @pytest.mark.parametrize("template, inpts, hyperp, argnm", qubit_grad)
     @pytest.mark.parametrize("intrfc, to_var", INTERFACES)
     def test_integration_qubit_grad(self, template, inpts, hyperp, argnm, intrfc, to_var):
-=======
-
-    @pytest.mark.parametrize("template, inpts", cv_func_layers)
-    def test_integration_cv_init(self, template, inpts, gaussian_device, n_subsystems, n_layers):
-        """Checks parameter initialization compatible with continuous-variable templates."""
-
-        inp = inpts(n_layers=n_layers, n_wires=n_subsystems)
-        if not isinstance(inp, list):
-            inp = [inp]  # wrap argument for consistent unpacking
-
-        @qml.qnode(gaussian_device)
-        def circuit(inp_):
-            template(*inp_, wires=range(n_subsystems))
-            return qml.expval(qml.Identity(0))
-        # Check that execution does not throw error
-        circuit(inp)
-
-
-class TestGradientIntegration:
-    """Tests that gradients of circuits with templates can be computed."""
-
-    @pytest.mark.parametrize("template, inpts, argnm", qubit_grad)
-    @pytest.mark.parametrize("intrfc, to_var", interfaces)
-    def test_integration_qubit_grad(self, template, inpts, argnm, intrfc, to_var):
->>>>>>> 83257ba5
         """Checks that gradient calculations of qubit templates execute without error."""
         inpts = [to_var(i) for i in inpts]
         dev = qml.device('default.qubit', wires=2)
         @qml.qnode(dev, interface=intrfc)
-<<<<<<< HEAD
         def circuit(*inp):
             template(*inp, **hyperp)
-=======
-        def circuit(*inp_):
-            template(*inp_, wires=range(2))
->>>>>>> 83257ba5
             return qml.expval(qml.Identity(0))
 
         # Check gradients in numpy interface
@@ -711,7 +440,6 @@
                 loss = circuit(*inpts)
                 tape.gradient(loss, grad_inpts)
 
-<<<<<<< HEAD
     @pytest.mark.parametrize("template, inpts, hyperp, argnm", cv_grad)
     @pytest.mark.parametrize("intrfc, to_var", INTERFACES)
     def test_integration_cv_grad(self, gaussian_device_2_wires, template, inpts, hyperp, argnm, intrfc, to_var):
@@ -720,26 +448,12 @@
         @qml.qnode(gaussian_device_2_wires, interface=intrfc)
         def circuit(*inp):
             template(*inp, **hyperp)
-=======
-    @pytest.mark.parametrize("template, inpts, argnm", cv_grad)
-    @pytest.mark.parametrize("intrfc, to_var", interfaces)
-    def test_integration_cv_grad(self, gaussian_device_2_wires, template, inpts, argnm, intrfc, to_var):
-        """Checks that gradient calculations of cv templates execute without error."""
-        inpts = [to_var(i) for i in inpts]
-        @qml.qnode(gaussian_device_2_wires, interface=intrfc)
-        def circuit(*inp_):
-            template(*inp_, wires=range(2))
->>>>>>> 83257ba5
             return qml.expval(qml.Identity(0))
 
         # Check gradients in numpy interface
         if intrfc == 'numpy':
             grd = qml.grad(circuit, argnum=argnm)
-<<<<<<< HEAD
-            grd(*inpts)
-=======
             assert grd(*inpts) is not None
->>>>>>> 83257ba5
 
         # Check gradients in torch interface
         if intrfc == 'torch':
@@ -748,19 +462,11 @@
             res = circuit(*inpts)
             res.backward()
             for a in argnm:
-<<<<<<< HEAD
-                inpts[a].grad.numpy()
-=======
                 assert inpts[a].grad.numpy() is not None
->>>>>>> 83257ba5
 
         # Check gradients in tf interface
         if intrfc == 'tf':
             grad_inpts = [inpts[a] for a in argnm]
             with tf.GradientTape() as tape:
                 loss = circuit(*inpts)
-<<<<<<< HEAD
-                tape.gradient(loss, grad_inpts)
-=======
-                assert tape.gradient(loss, grad_inpts) is not None
->>>>>>> 83257ba5
+                assert tape.gradient(loss, grad_inpts) is not None
# Copyright 2018 Xanadu Quantum Technologies Inc.

# Licensed under the Apache License, Version 2.0 (the "License");
# you may not use this file except in compliance with the License.
# You may obtain a copy of the License at

#     http://www.apache.org/licenses/LICENSE-2.0

# Unless required by applicable law or agreed to in writing, software
# distributed under the License is distributed on an "AS IS" BASIS,
# WITHOUT WARRANTIES OR CONDITIONS OF ANY KIND, either express or implied.
# See the License for the specific language governing permissions and
# limitations under the License.
"""
Unit tests for the :mod:`pennylane.template.layers` module.
"""
# pylint: disable=protected-access,cell-var-from-loop
import pytest

import logging as log
import pennylane as qml
from pennylane import numpy as np
from pennylane.templates.layers import (CVNeuralNetLayers,
                                        StronglyEntanglingLayers, _strongly_entangling_layer,
                                        RandomLayers, _random_layer)
from pennylane import RX, RY, RZ, CZ, CNOT
log.getLogger('defaults')


class TestCVNeuralNet:
    """Tests for the CVNeuralNet from the pennylane.template module."""

    # Have a fixed number of subsystems in this handcoded test
    @pytest.fixture(scope="class")
    def num_subsystems(self):
        return 4

    @pytest.fixture(scope="class")
    def N(self):
        return 4

    @pytest.fixture(scope="class")
    def depth(self):
        return 2

    @pytest.fixture(scope="class")
    def weights(self):
        return [
                np.array([[ 5.48791879, 6.08552046, 5.46131036, 3.33546468, 1.46227521, 0.0716208 ],
                          [ 3.36869403, 0.63074883, 4.59400392, 5.9040016 , 5.92704296, 2.35455147]]),
                np.array([[ 2.70471535, 2.52804815, 3.28406182, 3.0058243 , 3.48940764, 3.41419504],
                         [ 3.74320919, 4.15936005, 3.20807161, 2.95870535, 0.05574621, 0.42660569]]),
                np.array([[ 4.7808479 , 4.47598146, 3.89357744, 2.67721355],
                         [ 2.73203094, 2.71115444, 1.16794164, 3.32823666]]),
                np.array([[ 0.27344502, 0.68431314, 0.30026443, 0.23128064],
                         [ 0.45945175, 0.53255468, 0.28383751, 0.34263728]]),
                np.array([[ 0.4134863 , 6.17555778, 0.80334114, 2.02400747, 0.44574704, 1.41227118],
                         [ 5.16969442, 3.6890488 , 4.43916808, 3.20808287, 5.21543123, 4.52815349]]),
                np.array([[ 2.47328111, 5.63064513, 2.17059932, 6.1873632 , 0.18052879, 2.20970037],
                         [ 5.44288268, 1.27806129, 1.87574979, 2.98956484, 3.10140853, 3.81814174]]),
                np.array([[ 2.3936353 , 4.80135971, 5.89867895, 2.00867023, 2.71732643, 1.69737575],
                         [ 5.14552399, 3.31578667, 5.90119363, 4.54515204, 1.12316345, 3.89384963]]),
                np.array([[ 5.03318258, 4.01017269, 0.43159284, 3.7928101 ],
                         [ 3.5329307 , 4.79661266, 5.0683084 , 1.87631749]]),
                np.array([[ 1.61159166, 0.1608155 , 0.96535086, 1.60132783],
                         [ 0.36293094, 1.30725604, 0.11578591, 1.5983082 ]]),
                np.array([[ 6.21267547, 3.71076099, 0.34060195, 2.86031556],
                         [ 3.20443756, 6.26536946, 6.18450567, 1.50406923]]),
                np.array([[ 0.1376345 , 0.22541113, 0.14306356, 0.13019402],
                         [ 0.26999146, 0.26256351, 0.14722687, 0.23137066]])
            ]

    def test_cvneuralnet_integration(self, gaussian_device_4modes, weights, depth, N):
        """integration test for the CVNeuralNetLayers template."""

        def circuit(weights):
            CVNeuralNetLayers(*weights, wires=range(N))
            return qml.expval(qml.X(wires=0))

        qnode = qml.QNode(circuit, gaussian_device_4modes)

        # execution test
        qnode(weights)
        queue = qnode.queue

        # Test that gates appear in the right order for each layer:
        # BS-R-S-BS-R-D-K
        for l in range(depth):
            gates = [qml.Beamsplitter, qml.Rotation, qml.Squeezing,
                     qml.Beamsplitter, qml.Rotation, qml.Displacement]

            # count the position of each group of gates in the layer
            num_gates_per_type = [0, 6, 4, 4, 6, 4, 4, 4]
            s = np.cumsum(num_gates_per_type)
            gc = l*sum(num_gates_per_type)+np.array(list(zip(s[:-1], s[1:])))

            # loop through expected gates
            for idx, g in enumerate(gates):
                # loop through where these gates should be in the queue
                for opidx, op in enumerate(queue[gc[idx, 0]:gc[idx, 1]]):
                    # check that op in queue is correct gate
                    assert isinstance(op, g)

                    # test that the parameters are correct
                    res_params = op.parameters

                    if idx == 0:
                        # first BS
                        exp_params = [weights[0][l][opidx], weights[1][l][opidx]]
                    elif idx == 1:
                        # first rot
                        exp_params = [weights[2][l][opidx]]
                    elif idx == 2:
                        # squeezing
                        exp_params = [weights[3][l][opidx], weights[4][l][opidx]]
                    elif idx == 3:
                        # second BS
                        exp_params = [weights[5][l][opidx], weights[6][l][opidx]]
                    elif idx == 4:
                        # second rot
                        exp_params = [weights[7][l][opidx]]
                    elif idx == 5:
                        # displacement
                        exp_params = [weights[8][l][opidx], weights[9][l][opidx]]

                    assert res_params == exp_params

    def test_cvqnn_layers_exception_nlayers(self, gaussian_device_4modes):
        """integration test for the CVNeuralNetLayers method."""

        def circuit(weights):
            CVNeuralNetLayers(*weights, wires=range(4))
            return qml.expval(qml.X(0))

        qnode = qml.QNode(circuit, gaussian_device_4modes)

        wrong_weights = [np.array([1]) if i < 10 else np.array([1, 1]) for i in range(11)]
        with pytest.raises(ValueError) as excinfo:
            qnode(wrong_weights)
        assert excinfo.value.args[0] == "All parameter arrays need to have the same first dimension, from which " \
                                        "the number of layers is inferred; got first dimensions " \
                                        "[1, 1, 1, 1, 1, 1, 1, 1, 1, 1, 2]."


class TestStronglyEntangling:
    """Tests for the StronglyEntanglingLayers method from the pennylane.templates.layers module."""

    def test_integration(self, n_subsystems):
        """integration test for the StronglyEntanglingLayers."""
        np.random.seed(12)
        num_layers = 2
        num_wires = n_subsystems

        dev = qml.device('default.qubit', wires=num_wires)
        weights = np.random.randn(num_layers, num_wires, 3)

        def circuit(weights):
            StronglyEntanglingLayers(weights, wires=range(num_wires))
            return qml.expval(qml.PauliZ(0))

        qnode = qml.QNode(circuit, dev)
        qnode(weights)
        queue = qnode.queue

        # Test that gates appear in the right order
        exp_gates = [qml.Rot]*num_wires + [qml.CNOT]*num_wires
        exp_gates *= num_layers
        res_gates = [op for op in queue]

        for op1, op2 in zip(res_gates, exp_gates):
            assert isinstance(op1, op2)

        # test the device parameters
        for l in range(num_layers):
            layer_ops = queue[2*l*num_wires:2*(l+1)*num_wires]

            # check each rotation gate parameter
            for n in range(num_wires):
                res_params = layer_ops[n].parameters
                exp_params = weights[l, n, :]
                assert sum([r == e for r, e in zip(res_params, exp_params)])

    def test_execution(self, tol):
        """Tests the StronglyEntanglingLayers for various parameters."""
        np.random.seed(0)
        outcomes = []

        for num_wires in range(2, 4):
            for num_layers in range(1, 3):

                dev = qml.device('default.qubit', wires=num_wires)
                weights = np.random.randn(num_layers, num_wires, 3)

                @qml.qnode(dev)
                def circuit(weights, x=None):
                    qml.BasisState(x, wires=range(num_wires))
                    StronglyEntanglingLayers(weights, wires=range(num_wires))
                    return qml.expval(qml.PauliZ(0))

                outcomes.append(circuit(weights, x=np.array(np.random.randint(0, 1, num_wires))))

        res = np.array(outcomes)
        expected = np.array([-0.29242496, 0.22129055, 0.07540091, -0.77626557])
        assert np.allclose(res, expected, atol=tol)

<<<<<<< HEAD
    def test_stronglyentangling_layers_exception_subsystems(self):
        """Tests that _strongly_entangling_layer throws exception if n_wires < 2."""
        np.random.seed(12)
        n_rots = 2
        n_wires = 1

        dev = qml.device('default.qubit', wires=n_wires)
        weights = np.random.randn(n_rots)

        def circuit(weights):
            _strongly_entangling_layer(weights=weights, wires=range(n_wires))
            return qml.expval(qml.PauliZ(0))

        qnode = qml.QNode(circuit, dev)

        with pytest.raises(ValueError) as excinfo:
            qnode(weights)
        assert excinfo.value.args[0] == "_strongly_entangling_layer requires at least two wires or subsystems to apply " \
                                        "the imprimitive gates."

=======
>>>>>>> f6a9b0b6

class TestRandomLayers:
    """Tests for the RandomLayers method from the pennylane.templates module."""

    @pytest.fixture(scope="class",
                    params=[0.2, 0.6])
    def ratio(self, request):
        return request.param

    @pytest.fixture(scope="class",
                    params=[CNOT, CZ])
    def impr(self, request):
        return request.param

    @pytest.fixture(scope="class",
                    params=[[RX], [RY, RZ]])
    def rots(self, request):
        return request.param

    def test_random_layers_deterministic_seed(self, n_layers, tol, seed):
        """Test that RandomLayers() acts deterministically when using fixed seed."""
        n_rots = 1
        n_wires = 2
        dev = qml.device('default.qubit', wires=n_wires)
        weights = np.random.randn(n_layers, n_rots)

        def circuit1(weights):
            RandomLayers(weights=weights, wires=range(n_wires), seed=seed)
            return qml.expval(qml.PauliZ(0))

        def circuit2(weights):
            RandomLayers(weights=weights, wires=range(n_wires), seed=seed)
            return qml.expval(qml.PauliZ(0))

        qnode1 = qml.QNode(circuit1, dev)
        qnode2 = qml.QNode(circuit2, dev)
        assert np.allclose(qnode1(weights), qnode2(weights), atol=tol)

    def test_random_layers_deterministic_default_seed(self, n_layers, tol):
        """Test that RandomLayers() acts deterministically when using default seed."""
        n_rots = 1
        n_wires = 2
        dev = qml.device('default.qubit', wires=n_wires)
        weights = np.random.randn(n_layers, n_rots)

        def circuit1(weights):
            RandomLayers(weights=weights, wires=range(n_wires))
            return qml.expval(qml.PauliZ(0))

        def circuit2(weights):
            RandomLayers(weights=weights, wires=range(n_wires))
            return qml.expval(qml.PauliZ(0))

        qnode1 = qml.QNode(circuit1, dev)
        qnode2 = qml.QNode(circuit2, dev)

        assert np.allclose(qnode1(weights), qnode2(weights), atol=tol)

    def test_random_layers_two_seeds_different(self, n_layers, tol):
        """Test that RandomLayers() does not have the same output for two different seeds."""
        n_rots = 10
        n_wires = 2
        dev = qml.device('default.qubit', wires=n_wires)
        weights = np.random.randn(n_layers, n_rots)

        def circuit1(weights):
            RandomLayers(weights=weights, wires=range(n_wires), seed=0)
            return qml.expval(qml.PauliZ(0))

        def circuit2(weights):
            RandomLayers(weights=weights, wires=range(n_wires), seed=1)
            return qml.expval(qml.PauliZ(0))

        qnode1 = qml.QNode(circuit1, dev)
        qnode2 = qml.QNode(circuit2, dev)

        assert not np.allclose(qnode1(weights), qnode2(weights), atol=tol)

    def test_random_layers_nlayers(self, n_layers):
        """Test that  pennylane.templates.layers.RandomLayers() picks the correct number of gates."""
        np.random.seed(12)
        n_rots = 1
        n_wires = 2
        impr = CNOT
        dev = qml.device('default.qubit', wires=n_wires)
        weights = np.random.randn(n_layers, n_rots)

        def circuit(weights):
            RandomLayers(weights=weights, wires=range(n_wires))
            return qml.expval(qml.PauliZ(0))

        qnode = qml.QNode(circuit, dev)
        qnode(weights)
        queue = qnode.queue
        types = [type(q) for q in queue]
        assert len(types) - types.count(impr) == n_layers

    def test_random_layer_imprimitive(self, ratio):
        """Test that  pennylane.templates.layers._random_layer() has the right ratio of imprimitive gates."""
        np.random.seed(12)
        n_rots = 500
        n_wires = 2
        impr = CNOT
        dev = qml.device('default.qubit', wires=n_wires)
        weights = np.random.randn(n_rots)

        def circuit(weights):
            _random_layer(weights=weights, wires=range(n_wires), ratio_imprim=ratio, impr=CNOT)
            return qml.expval(qml.PauliZ(0))

        qnode = qml.QNode(circuit, dev)
        qnode(weights)
        queue = qnode.queue
        types = [type(q) for q in queue]
        ratio_impr = types.count(impr) / len(types)
        assert np.isclose(ratio_impr, ratio, atol=0.05)

    def test_random_layer_imprimitive(self, n_subsystems, impr, rots):
        """Test that  pennylane.templates.layers._random_layer() uses the correct types of gates."""
        np.random.seed(12)
        n_rots = 20
        dev = qml.device('default.qubit', wires=n_subsystems)
        weights = np.random.randn(n_rots)

        def circuit(weights):
            _random_layer(weights=weights, wires=range(n_subsystems),
                          imprimitive=impr, rotations=rots)
            return qml.expval(qml.PauliZ(0))

        qnode = qml.QNode(circuit, dev)
        qnode(weights)
        queue = qnode.queue
        types = [type(q) for q in queue]
        unique = set(types)
        gates = {impr, *rots}
        assert unique == gates

    def test_random_layer_numgates(self, n_subsystems):
        """Test that  pennylane.templates.layers._random_layer() uses the correct number of gates."""
        np.random.seed(12)
        n_rots = 5
        impr = CNOT
        dev = qml.device('default.qubit', wires=n_subsystems)
        weights = np.random.randn(n_rots)

        def circuit(weights):
            _random_layer(weights=weights, wires=range(n_subsystems), imprimitive=impr)
            return qml.expval(qml.PauliZ(0))

        qnode = qml.QNode(circuit, dev)
        qnode(weights)
        queue = qnode.queue
        types = [type(q) for q in queue]
        assert len(types) - types.count(impr) == n_rots

    def test_random_layer_randomwires(self, n_subsystems):
        """Test that  pennylane.templates.layers._random_layer() picks random wires."""
        np.random.seed(12)
        n_rots = 500
        dev = qml.device('default.qubit', wires=n_subsystems)
        weights = np.random.randn(n_rots)

        def circuit(weights):
            _random_layer(weights=weights, wires=range(n_subsystems))
            return qml.expval(qml.PauliZ(0))

        qnode = qml.QNode(circuit, dev)
        qnode(weights)
        queue = qnode.queue
        wires = [q._wires for q in queue]
        wires_flat = [item for w in wires for item in w]
        mean_wire = np.mean(wires_flat)
        assert np.isclose(mean_wire, (n_subsystems - 1) / 2, atol=0.05)

    def test_random_layer_imprimitive(self, n_subsystems, tol):
        """Test that pennylane.templates.layers._random_layer() uses the correct weights."""
        np.random.seed(12)
        n_rots = 5
        dev = qml.device('default.qubit', wires=n_subsystems)
        weights = np.random.randn(n_rots)

        def circuit(weights):
            _random_layer(weights=weights, wires=range(n_subsystems))
            return qml.expval(qml.PauliZ(0))

        qnode = qml.QNode(circuit, dev)
        qnode(weights)
        queue = qnode.queue
        params = [q.parameters for q in queue]
        params_flat = [item for p in params for item in p]
        assert np.allclose(weights.flatten(), params_flat, atol=tol)

    def test_random_layer_exception_subsystems(self):
        """Tests that pennylane.templates.layers._random_layer() throws exception if n_wires < 2."""
        np.random.seed(12)
        n_rots = 2
        n_wires = 1

        dev = qml.device('default.qubit', wires=n_wires)
        weights = np.random.randn(n_rots)

        def circuit(weights):
            RandomLayers(weights=weights, wires=range(n_wires))
            return qml.expval(qml.PauliZ(0))

        qnode = qml.QNode(circuit, dev)

        with pytest.raises(ValueError) as excinfo:
            qnode(weights)
        assert excinfo.value.args[0] == "_random_layer requires at least two wires or subsystems to apply " \
                                        "the imprimitive gates."<|MERGE_RESOLUTION|>--- conflicted
+++ resolved
@@ -203,29 +203,6 @@
         expected = np.array([-0.29242496, 0.22129055, 0.07540091, -0.77626557])
         assert np.allclose(res, expected, atol=tol)
 
-<<<<<<< HEAD
-    def test_stronglyentangling_layers_exception_subsystems(self):
-        """Tests that _strongly_entangling_layer throws exception if n_wires < 2."""
-        np.random.seed(12)
-        n_rots = 2
-        n_wires = 1
-
-        dev = qml.device('default.qubit', wires=n_wires)
-        weights = np.random.randn(n_rots)
-
-        def circuit(weights):
-            _strongly_entangling_layer(weights=weights, wires=range(n_wires))
-            return qml.expval(qml.PauliZ(0))
-
-        qnode = qml.QNode(circuit, dev)
-
-        with pytest.raises(ValueError) as excinfo:
-            qnode(weights)
-        assert excinfo.value.args[0] == "_strongly_entangling_layer requires at least two wires or subsystems to apply " \
-                                        "the imprimitive gates."
-
-=======
->>>>>>> f6a9b0b6
 
 class TestRandomLayers:
     """Tests for the RandomLayers method from the pennylane.templates module."""

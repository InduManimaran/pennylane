--- conflicted
+++ resolved
@@ -17,7 +17,6 @@
 # pylint: disable=protected-access,cell-var-from-loop
 import pytest
 import numpy as np
-<<<<<<< HEAD
 import pennylane as qml
 
 # Fix inputs to create fixture parameters
@@ -155,333 +154,3 @@
         p = init(**s)
         p_mean = np.mean(p)
         assert np.isclose(p_mean, 1, atol=tol)
-
-
-=======
-from pennylane.init import (cvqnn_layers_uniform,
-                            cvqnn_layers_normal,
-                            interferometer_uniform,
-                            interferometer_normal,
-                            random_layers_uniform,
-                            random_layers_normal,
-                            strong_ent_layers_uniform,
-                            strong_ent_layers_normal)
-
-
-@pytest.fixture(scope="module",
-                params=[2, 3])
-def n_subsystems(request):
-    """Number of qubits or modes."""
-    return request.param
-
-
-@pytest.fixture(scope="module",
-                params=[None, 2, 10])
-def n_rots(request):
-    """Number of rotations in random layer."""
-    return request.param
-
-
-class TestParsCVQNN:
-    """Tests the pennylane.init module for a cv-quantum neural network."""
-
-    def test_cvqnnlayers_uniform_dimensions(self, n_subsystems, n_layers):
-        """Confirm that pennylane.init.cvqnn_layers_uniform()
-         returns an array with the right dimensions."""
-        a = (n_layers, n_subsystems)
-        b = (n_layers, n_subsystems * (n_subsystems - 1) // 2)
-        p = cvqnn_layers_uniform(n_wires=n_subsystems, n_layers=n_layers, seed=0)
-        dims = [p_.shape for p_ in p]
-        assert dims == [b, b, a, a, a, b, b, a, a, a, a]
-
-    def test_cvqnnlayers_uniform_interval(self, seed):
-        """Confirm that no uniform sample in pennylane.init.cvqnn_layers_uniform() lies outside of interval."""
-        low = -2
-        high = 1
-        p = cvqnn_layers_uniform(n_layers=2, n_wires=10, low=low, high=high, seed=seed)
-        p_uni = [p[i] for i in [0, 1, 2, 4, 5, 6, 7, 9]]
-        assert all([(p_ <= high).all() and (p_ >= low).all() for p_ in p_uni])
-
-    def test_cvqnnlayers_uniform_edgecase(self, seed, tol):
-        """Test sampling edge case of pennylane.init.cvqnn_layers_uniform()."""
-        p = cvqnn_layers_uniform(n_layers=2, n_wires=10, low=1, high=1, mean_active=1, std_active=0, seed=seed)
-        p_mean = np.mean(np.array([np.mean(pp) for p_ in p for pp in p_]))
-        assert np.allclose(p_mean, 1, atol=tol, rtol=0.)
-
-    def test_cvqnnlayers_uniform_seed(self, seed, tol):
-        """Confirm that pennylane.init.cvqnn_layers_uniform() invokes the correct np.random sampling function
-        for a given seed."""
-        low = -2
-        high = 1
-        mean_a = 0.5
-        std_a = 2
-        n_wires = 3
-        n_layers = 2
-        n_if = n_wires * (n_wires - 1) // 2
-        p = cvqnn_layers_uniform(n_layers=n_layers, n_wires=n_wires, low=low, high=high,
-                                mean_active=mean_a, std_active=std_a, seed=seed)
-        np.random.seed(seed)
-        theta_1 = np.random.uniform(low=low, high=high, size=(n_layers, n_if))
-        phi_1 = np.random.uniform(low=low, high=high, size=(n_layers, n_if))
-        varphi_1 = np.random.uniform(low=low, high=high, size=(n_layers, n_wires))
-        r = np.random.normal(loc=mean_a, scale=std_a, size=(n_layers, n_wires))
-        phi_r = np.random.uniform(low=low, high=high, size=(n_layers, n_wires))
-        theta_2 = np.random.uniform(low=low, high=high, size=(n_layers, n_if))
-        phi_2 = np.random.uniform(low=low, high=high, size=(n_layers, n_if))
-        varphi_2 = np.random.uniform(low=low, high=high, size=(n_layers, n_wires))
-        a = np.random.normal(loc=mean_a, scale=std_a, size=(n_layers, n_wires))
-        phi_a = np.random.uniform(low=low, high=high, size=(n_layers, n_wires))
-        k = np.random.normal(loc=mean_a, scale=std_a, size=(n_layers, n_wires))
-        p_target = [theta_1, phi_1, varphi_1, r, phi_r, theta_2, phi_2, varphi_2, a, phi_a, k]
-        assert np.allclose(p, p_target, atol=tol, rtol=0.)
-
-    def test_cvqnnlayers_normal_dimensions(self, n_subsystems, n_layers):
-        """Confirm that pennylane.init.cvqnn_layers_normal()
-         returns an array with the right dimensions."""
-        a = (n_layers, n_subsystems)
-        b = (n_layers, n_subsystems * (n_subsystems - 1) // 2)
-        p = cvqnn_layers_normal(n_wires=n_subsystems, n_layers=n_layers, seed=0)
-        dims = [p_.shape for p_ in p]
-        assert dims == [b, b, a, a, a, b, b, a, a, a, a]
-
-    def test_cvqnnlayers_normal_edgecase(self, seed, tol):
-        """Test sampling edge case of pennylane.init.cvqnn_layers_normal()."""
-        n_layers = 3
-        p = cvqnn_layers_normal(n_layers=n_layers, n_wires=10, mean=1, std=0, mean_active=1, std_active=0, seed=seed)
-        p_mean = np.mean(np.array([np.mean(pp) for p_ in p for pp in p_]))
-        assert np.allclose(p_mean, 1, atol=tol, rtol=0.)
-
-    def test_cvqnnlayers_normal_range(self, seed, tol):
-        """Confirm that pennylane.init.cvqnn_layers_normal() invokes the correct np.random sampling function."""
-        mean = -0.5
-        std = 1
-        mean_a = 0.5
-        std_a = 2
-        n_wires = 3
-        n_layers = 3
-        n_if = n_wires * (n_wires - 1) // 2
-        p = cvqnn_layers_normal(n_layers=n_layers, n_wires=n_wires, mean=mean, std=std, mean_active=mean_a, std_active=std_a, seed=seed)
-        np.random.seed(seed)
-        theta_1 = np.random.normal(loc=mean, scale=std, size=(n_layers, n_if))
-        phi_1 = np.random.normal(loc=mean, scale=std, size=(n_layers, n_if))
-        varphi_1 = np.random.normal(loc=mean, scale=std, size=(n_layers, n_wires))
-        r = np.random.normal(loc=mean_a, scale=std_a, size=(n_layers, n_wires))
-        phi_r = np.random.normal(loc=mean, scale=std, size=(n_layers, n_wires))
-        theta_2 = np.random.normal(loc=mean, scale=std, size=(n_layers, n_if))
-        phi_2 = np.random.normal(loc=mean, scale=std, size=(n_layers, n_if))
-        varphi_2 = np.random.normal(loc=mean, scale=std, size=(n_layers, n_wires))
-        a = np.random.normal(loc=mean_a, scale=std_a, size=(n_layers, n_wires))
-        phi_a = np.random.normal(loc=mean, scale=std, size=(n_layers, n_wires))
-        k = np.random.normal(loc=mean_a, scale=std_a, size=(n_layers, n_wires))
-        p_target = [theta_1, phi_1, varphi_1, r, phi_r, theta_2, phi_2, varphi_2, a, phi_a, k]
-        assert np.allclose(p, p_target, atol=tol, rtol=0.)
-
-
-class TestParsInterferometer:
-    """Tests the pennylane.init module for an interferometer."""
-
-    def test_interferometer_uniform_dimensions(self, n_subsystems):
-        """Confirm that pennylane.init.interferometer_uniform()
-         returns an array with the right dimensions."""
-        a = (n_subsystems, )
-        b = (n_subsystems * (n_subsystems - 1) // 2, )
-        p = interferometer_uniform(n_wires=n_subsystems, seed=0)
-        dims = [p_.shape for p_ in p]
-        assert dims == [b, b, a]
-
-    def test_interferometer_uniform_interval(self, seed):
-        """Confirm that no uniform sample in pennylane.init.interferometer_uniform() lies outside of interval."""
-        low = -2
-        high = 1
-        p = interferometer_uniform(n_wires=10, low=low, high=high, seed=seed)
-        assert all([(p_ <= high).all() and (p_ >= low).all() for p_ in p])
-
-    def test_interferometer_uniform_edgecase(self, seed, tol):
-        """Test sampling edge case of pennylane.init.interferometer_uniform()."""
-        p = interferometer_uniform(n_wires=10, low=1, high=1, seed=seed)
-        p_mean = np.mean(np.array([np.mean(pp) for p_ in p for pp in p_]))
-        assert np.allclose(p_mean, 1, atol=tol, rtol=0.)
-
-    def test_interferometer_uniform_seed(self, seed, tol):
-        """Confirm that pennylane.init.interferometer_uniform() invokes the correct np.random sampling function
-        for a given seed."""
-        low = -2
-        high = 1
-        n_wires = 3
-        n_if = n_wires * (n_wires - 1) // 2
-        p = interferometer_uniform(n_wires=n_wires, low=low, high=high, seed=seed)
-        np.random.seed(seed)
-        theta = np.random.uniform(low=low, high=high, size=(n_if,))
-        phi = np.random.uniform(low=low, high=high, size=(n_if,))
-        varphi = np.random.uniform(low=low, high=high, size=(n_wires,))
-        p_target = [theta, phi, varphi]
-        assert np.allclose(p, p_target, atol=tol, rtol=0.)
-
-    def test_interferometer_normal_dimensions(self, n_subsystems):
-        """Confirm that pennylane.init.interferometer_normal()
-         returns an array with the right dimensions."""
-        a = (n_subsystems, )
-        b = (n_subsystems * (n_subsystems - 1) // 2, )
-        p = interferometer_normal(n_wires=n_subsystems, seed=0)
-        dims = [p_.shape for p_ in p]
-        assert dims == [b, b, a]
-
-    def test_interferometer_normal_edgecase(self, seed, tol):
-        """Test sampling edge case of pennylane.init.interferometer_normal()."""
-        p = interferometer_normal(n_wires=10, mean=1, std=0, seed=seed)
-        p_mean = np.mean(np.array([np.mean(pp) for p_ in p for pp in p_]))
-        assert np.allclose(p_mean, 1, atol=tol, rtol=0.)
-
-    def test_interferometer_normal_seed(self, seed, tol):
-        """Confirm that pennylane.init.interferometer_normal() invokes the correct np.random sampling function
-        for a given seed."""
-        mean = 0.5
-        std = 1
-        n_wires = 3
-        n_if = n_wires * (n_wires - 1) // 2
-        p = interferometer_normal(n_wires=n_wires, mean=mean, std=std, seed=seed)
-        np.random.seed(seed)
-        theta = np.random.normal(loc=mean, scale=std, size=(n_if,))
-        phi = np.random.normal(loc=mean, scale=std, size=(n_if,))
-        varphi = np.random.normal(loc=mean, scale=std, size=(n_wires,))
-        p_target = [theta, phi, varphi]
-        assert np.allclose(p, p_target, atol=tol, rtol=0.)
-
-
-class TestParsStronglyEntangling:
-    """Tests the pennylane.init module for a strongly entangling circuit."""
-
-    def test_stronglyentanglinglayers_uniform_dimensions(self, n_subsystems, n_layers):
-        """Confirm that the pennylane.init.strong_ent_layers_uniform()
-         returns an array with the right dimensions."""
-        a = (n_layers, n_subsystems, 3)
-        p = strong_ent_layers_uniform(n_layers=n_layers, n_wires=n_subsystems, seed=0)
-        dims = [p_.shape for p_ in p]
-        assert dims == [a]
-
-    def test_stronglyentanglinglayers_uniform_interval(self, seed):
-        """Confirm that no uniform sample in pennylane.init.strong_ent_layers_uniform() lies outside of interval."""
-        low = -2
-        high = 1
-        n_layers = 3
-        p = strong_ent_layers_uniform(n_layers=n_layers, n_wires=10, low=low, high=high, seed=seed)
-        assert all([(p_ <= high).all() and (p_ >= low).all() for p_ in p])
-
-    def test_stronglyentanglinglayers_uniform_edgecase(self, seed, tol):
-        """Test sampling edge case of pennylane.init.strong_ent_layers_uniform()."""
-        n_layers = 3
-        p = strong_ent_layers_uniform(n_layers=n_layers, n_wires=10, low=1, high=1, seed=seed)
-        p_mean = np.mean(np.array([np.mean(pp) for p_ in p for pp in p_]))
-        assert np.allclose(p_mean, 1, atol=tol, rtol=0.)
-
-    def test_stronglyentanglinglayers_uniform_seed(self, seed, tol):
-        """Confirm that pennylane.init.strong_ent_layers_uniform() invokes the correct np.random sampling function
-        for a given seed."""
-        low = -2
-        high = 1
-        n_wires = 3
-        n_layers = 3
-        p = strong_ent_layers_uniform(n_layers=n_layers, n_wires=n_wires, low=low, high=high, seed=seed)
-        np.random.seed(seed)
-        p_target = np.random.uniform(low=low, high=high, size=(n_layers, n_wires, 3))
-        assert np.allclose(p[0], p_target, atol=tol, rtol=0.)
-
-    def test_stronglyentanglinglayers_normal_dimensions(self, n_subsystems, n_layers):
-        """Confirm that the pennylane.init.strong_ent_layers_normal()
-         returns an array with the right dimensions."""
-        a = (n_layers, n_subsystems, 3)
-        p = strong_ent_layers_normal(n_layers=n_layers, n_wires=n_subsystems, seed=0)
-        dims = [p_.shape for p_ in p]
-        assert dims == [a]
-
-    def test_stronglyentanglinglayers_normal_edgecase(self, seed, tol):
-        """Test sampling edge case of pennylane.init.strong_ent_layers_normal()."""
-        n_layers = 3
-        p = strong_ent_layers_normal(n_layers=n_layers, n_wires=10, mean=1, std=0, seed=seed)
-        p_mean = np.mean(np.array([np.mean(pp) for p_ in p for pp in p_]))
-        assert np.allclose(p_mean, 1, atol=tol, rtol=0.)
-
-    def test_stronglyentanglinglayers_normal_seed(self, seed, tol):
-        """Confirm that pennylane.init.strong_ent_layers_normal() invokes the correct np.random sampling function
-        for a given seed."""
-        mean = -2
-        std = 1
-        n_wires = 3
-        n_layers = 3
-        p = strong_ent_layers_normal(n_layers=n_layers, n_wires=n_wires, mean=mean, std=std, seed=seed)
-        np.random.seed(seed)
-        p_target = np.random.normal(loc=mean, scale=std, size=(n_layers, n_wires, 3))
-        assert np.allclose(p[0], p_target, atol=tol, rtol=0.)
-
-
-class TestParsRandom:
-    """Tests the pennylane.init module for a random circuit."""
-
-    def test_randomlayers_uniform_dimensions(self, n_subsystems, n_layers, n_rots):
-        """Confirm that the pennylane.init.random_layers_uniform()
-         returns an array with the right dimensions."""
-        if n_rots is None:
-            n_rots = n_subsystems
-        a = (n_layers, n_rots)
-        p = random_layers_uniform(n_layers=n_layers, n_wires=n_subsystems, n_rots=n_rots, seed=0)
-        dims = [p_.shape for p_ in p]
-        assert dims == [a]
-
-    def test_randomlayers_uniform_interval(self, seed):
-        """Confirm that no uniform sample in pennylane.init.random_layers_uniform() lies outside of interval."""
-        low = -2
-        high = 1
-        n_layers = 3
-        p = random_layers_uniform(n_layers=n_layers, n_wires=10, low=low, high=high, seed=seed)
-        assert all([(p_ <= high).all() and (p_ >= low).all() for p_ in p])
-
-    def test_randomlayers_uniform_edgecase(self, seed, tol):
-        """Test sampling edge case of pennylane.init.random_layers_uniform()."""
-        n_layers = 3
-        p = random_layers_uniform(n_layers=n_layers, n_wires=10, low=1, high=1, seed=seed)
-        p_mean = np.mean(np.array([np.mean(pp) for p_ in p for pp in p_]))
-        assert np.allclose(p_mean, 1, atol=tol, rtol=0.)
-
-    def test_randomlayers_uniform_seed(self, seed, tol):
-        """Confirm that pennylane.init.random_layers_uniform() invokes the correct np.random sampling function
-        for a given seed."""
-        low = -2
-        high = 1
-        n_wires = 3
-        n_rots = 5
-        n_layers = 3
-        p = random_layers_uniform(n_layers=n_layers, n_wires=n_wires, n_rots=n_rots, low=low, high=high, seed=seed)
-        np.random.seed(seed)
-        p_target = np.random.uniform(low=low, high=high, size=(n_layers, n_rots))
-        assert np.allclose(p[0], p_target, atol=tol, rtol=0.)
-
-    def test_randomlayers_normal_dimensions(self, n_subsystems, n_layers, n_rots):
-        """Confirm that the pennylane.init.random_layers_normal()
-         returns an array with the right dimensions."""
-        if n_rots is None:
-            n_rots = n_subsystems
-        a = (n_layers, n_rots)
-        p = random_layers_normal(n_layers=n_layers, n_wires=n_subsystems, n_rots=n_rots, seed=0)
-        dims = [p_.shape for p_ in p]
-        assert dims == [a]
-
-    def test_randomlayers_normal_edgecase(self, seed, tol):
-        """Test sampling edge case of pennylane.init.random_layers_normal()."""
-        n_layers = 3
-        p = random_layers_normal(n_layers=n_layers, n_wires=10, mean=1, std=0, seed=seed)
-        p_mean = np.mean(np.array([np.mean(pp) for p_ in p for pp in p_]))
-        assert np.allclose(p_mean, 1, atol=tol, rtol=0.)
-
-    def test_randomlayers_normal_seed(self, seed, tol):
-        """Confirm that pennylane.init.random_layers_normal() invokes the correct np.random sampling function
-        for a given seed."""
-        mean = -2
-        std = 1
-        n_wires = 3
-        n_rots = 5
-        n_layers = 3
-        p = random_layers_normal(n_layers=n_layers, n_wires=n_wires, n_rots=n_rots, mean=mean, std=std, seed=seed)
-        np.random.seed(seed)
-        p_target = np.random.normal(loc=mean, scale=std, size=(n_layers, n_rots))
-        assert np.allclose(p[0], p_target, atol=tol, rtol=0.)
->>>>>>> df41c35a
